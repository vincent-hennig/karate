--- conflicted
+++ resolved
@@ -205,11 +205,7 @@
         Feature feature = FileUtils.parseFeatureAndCallTag(path);
         FeatureRuntime featureRuntime = FeatureRuntime.of(suite, feature, arg);
         featureRuntime.setPerfRuntime(perf);
-<<<<<<< HEAD
-        featureRuntime.setNext(() -> perf.afterFeature(featureRuntime.result.isFailed(), featureRuntime.getResult()));
-=======
         featureRuntime.setNext(() -> perf.afterFeature(featureRuntime.result));
->>>>>>> 791911c4
         perf.submit(featureRuntime);
     }
 
