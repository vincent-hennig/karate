/*
 * The MIT License
 *
 * Copyright 2017 Intuit Inc.
 *
 * Permission is hereby granted, free of charge, to any person obtaining a copy
 * of this software and associated documentation files (the "Software"), to deal
 * in the Software without restriction, including without limitation the rights
 * to use, copy, modify, merge, publish, distribute, sublicense, and/or sell
 * copies of the Software, and to permit persons to whom the Software is
 * furnished to do so, subject to the following conditions:
 *
 * The above copyright notice and this permission notice shall be included in
 * all copies or substantial portions of the Software.
 *
 * THE SOFTWARE IS PROVIDED "AS IS", WITHOUT WARRANTY OF ANY KIND, EXPRESS OR
 * IMPLIED, INCLUDING BUT NOT LIMITED TO THE WARRANTIES OF MERCHANTABILITY,
 * FITNESS FOR A PARTICULAR PURPOSE AND NONINFRINGEMENT. IN NO EVENT SHALL THE
 * AUTHORS OR COPYRIGHT HOLDERS BE LIABLE FOR ANY CLAIM, DAMAGES OR OTHER
 * LIABILITY, WHETHER IN AN ACTION OF CONTRACT, TORT OR OTHERWISE, ARISING FROM,
 * OUT OF OR IN CONNECTION WITH THE SOFTWARE OR THE USE OR OTHER DEALINGS IN
 * THE SOFTWARE.
 */
package com.intuit.karate;

import com.intuit.karate.core.ScenarioContext;
import com.intuit.karate.core.Feature;
import com.intuit.karate.core.FeatureParser;
import com.intuit.karate.exception.KarateFileNotFoundException;
import com.jayway.jsonpath.DocumentContext;
import java.io.ByteArrayInputStream;
import java.io.ByteArrayOutputStream;
import java.io.File;
import java.io.FileInputStream;
import java.io.FileNotFoundException;
import java.io.FileOutputStream;
import java.io.IOException;
import java.io.InputStream;
import java.net.URI;
import java.net.URL;
import java.net.URLClassLoader;
import java.nio.charset.Charset;
import java.nio.charset.StandardCharsets;
import java.nio.file.FileSystem;
import java.nio.file.FileSystems;
import java.nio.file.Files;
import java.nio.file.Path;
import java.nio.file.Paths;
import java.util.ArrayList;
import java.util.Collections;
import java.util.Enumeration;
import java.util.HashMap;
import java.util.HashSet;
import java.util.Iterator;
import java.util.List;
import java.util.Map;
import java.util.Properties;
import java.util.Set;
import java.util.function.Predicate;
import java.util.stream.Stream;
import org.slf4j.LoggerFactory;

/**
 *
 * @author pthomas3
 */
public class FileUtils {

    private static final org.slf4j.Logger LOGGER = LoggerFactory.getLogger(FileUtils.class);

    public static final Charset UTF8 = StandardCharsets.UTF_8;
    public static final byte[] EMPTY_BYTES = new byte[]{};

    private static final String CLASSPATH = "classpath";

    public static final String CLASSPATH_COLON = CLASSPATH + ":";
    private static final String DOT_FEATURE = ".feature";
    public static final String THIS_COLON = "this:";
    public static final String FILE_COLON = "file:";
    public static final String SRC_TEST_JAVA = "src/test/java";
    public static final String SRC_TEST_RESOURCES = "src/test/resources";
    private static final ClassLoader CLASS_LOADER = FileUtils.class.getClassLoader();

    private FileUtils() {
        // only static methods
    }

    public static final boolean isClassPath(String text) {
        return text.startsWith(CLASSPATH_COLON);
    }

    public static final boolean isFilePath(String text) {
        return text.startsWith(FILE_COLON);
    }

    public static final boolean isThisPath(String text) {
        return text.startsWith(THIS_COLON);
    }

    public static final boolean isJsonFile(String text) {
        return text.endsWith(".json");
    }

    public static final boolean isJavaScriptFile(String text) {
        return text.endsWith(".js");
    }

    public static final boolean isYamlFile(String text) {
        return text.endsWith(".yaml") || text.endsWith(".yml");
    }

    public static final boolean isXmlFile(String text) {
        return text.endsWith(".xml");
    }

    public static final boolean isTextFile(String text) {
        return text.endsWith(".txt");
    }

    public static final boolean isCsvFile(String text) {
        return text.endsWith(".csv");
    }

    public static final boolean isGraphQlFile(String text) {
        return text.endsWith(".graphql") || text.endsWith(".gql");
    }

    public static final boolean isFeatureFile(String text) {
        return text.endsWith(".feature");
    }

    public static ScriptValue readFile(String text, ScenarioContext context) {
        StringUtils.Pair pair = parsePathAndTags(text);
        text = pair.left;
        if (isJsonFile(text) || isXmlFile(text) || isJavaScriptFile(text)) {
            String contents = readFileAsString(text, context);
            contents = StringUtils.fixJavaScriptFunction(contents);
            ScriptValue temp = Script.evalKarateExpression(contents, context);
            return new ScriptValue(temp.getValue(), text);
        } else if (isTextFile(text) || isGraphQlFile(text)) {
            String contents = readFileAsString(text, context);
            return new ScriptValue(contents, text);
        } else if (isFeatureFile(text)) {
            Resource fr = toResource(text, context);
            Feature feature = FeatureParser.parse(fr);
            feature.setCallTag(pair.right);
            return new ScriptValue(feature, text);
        } else if (isCsvFile(text)) {
            String contents = readFileAsString(text, context);
            DocumentContext doc = JsonUtils.fromCsv(contents);
            return new ScriptValue(doc, text);
        } else if (isYamlFile(text)) {
            String contents = readFileAsString(text, context);
            DocumentContext doc = JsonUtils.fromYaml(contents);
            return new ScriptValue(doc, text);
        } else {
            InputStream is = readFileAsStream(text, context);
            return new ScriptValue(is, text);
        }
    }

    public static String removePrefix(String text) {
        if (text == null) {
            return null;
        }
        int pos = text.indexOf(':');
        return pos == -1 ? text : text.substring(pos + 1);
    }

    public static StringUtils.Pair parsePathAndTags(String text) {
        int pos = text.indexOf('@');
        if (pos == -1) {
            text = StringUtils.trimToEmpty(text);
            return new StringUtils.Pair(text, null);
        } else {
            String left = StringUtils.trimToEmpty(text.substring(0, pos));
            String right = StringUtils.trimToEmpty(text.substring(pos));
            return new StringUtils.Pair(left, right);
        }
    }

    public static Feature parseFeatureAndCallTag(String path) {
        StringUtils.Pair pair = parsePathAndTags(path);
        Feature feature = FeatureParser.parse(pair.left);
        feature.setCallTag(pair.right);
        return feature;
    }

    public static Resource toResource(String path, ScenarioContext context) {
        if (isClassPath(path)) {
            return new Resource(path, context.classLoader);
        } else if (isFilePath(path)) {
            String temp = removePrefix(path);
            return new Resource(new File(temp), path, context.classLoader);
        } else if (isThisPath(path)) {
            String temp = removePrefix(path);
            Path parentPath = context.featureContext.parentPath;
            Path childPath = parentPath.resolve(temp);
            return new Resource(childPath, context.classLoader);
        } else {
            try {
                Path parentPath = context.rootFeatureContext.parentPath;
                Path childPath = parentPath.resolve(path);
                return new Resource(childPath, context.classLoader);
            } catch (Exception e) {
                LOGGER.error("feature relative path resolution failed: {}", e.getMessage());
                throw e;
            }
        }
    }

    public static String readFileAsString(String path, ScenarioContext context) {
        return toString(readFileAsStream(path, context));
    }

    public static InputStream readFileAsStream(String path, ScenarioContext context) {
        try {
            return toResource(path, context).getStream();
        } catch (Exception e) {
            InputStream inputStream = context.getResourceAsStream(removePrefix(path));
            if (inputStream == null) {
                // attempt to get the file using the class classloader
                // workaround for spring boot
                inputStream = FileUtils.class.getClassLoader().getResourceAsStream(path);
            }
            if (inputStream == null) {
                String message = String.format("could not find or read file: %s", path);
                context.logger.trace("{}", message);
                throw new KarateFileNotFoundException(message);
            }
            return inputStream;
        }
    }

    public static String toPackageQualifiedName(String path) {
        path = removePrefix(path);
        path = path.replace('/', '.');
        if (path.contains(":\\")) { // to remove windows drive letter and colon
            path = removePrefix(path);
        }
        if (path.indexOf('\\') != -1) { // for windows paths
            path = path.replace('\\', '.');
        }
        String packagePath = path.replace("..", "");
        if (packagePath.startsWith(".")) {
            packagePath = packagePath.substring(1);
        }
        if (packagePath.endsWith(DOT_FEATURE)) {
            packagePath = packagePath.substring(0, packagePath.length() - 8);
        }
        return packagePath;
    }

    public static String toString(File file) {
        try {
            return toString(new FileInputStream(file));
        } catch (FileNotFoundException e) {
            throw new RuntimeException(e);
        }
    }

    public static String toString(InputStream is) {
        try {
            return toByteStream(is).toString(UTF8.name());
        } catch (Exception e) {
            throw new RuntimeException(e);
        }
    }

    public static String toPrettyString(String raw) {
        raw = StringUtils.trimToEmpty(raw);
        try {
            if (Script.isJson(raw)) {
                return JsonUtils.toPrettyJsonString(JsonUtils.toJsonDoc(raw));
            } else if (Script.isXml(raw)) {
                return XmlUtils.toString(XmlUtils.toXmlDoc(raw), true);
            }
        } catch (Exception e) {
            LOGGER.warn("parsing failed: {}", e.getMessage());
        }
        return raw;
    }

    public static byte[] toBytes(InputStream is) {
        return toByteStream(is).toByteArray();
    }

    private static ByteArrayOutputStream toByteStream(InputStream is) {
        ByteArrayOutputStream result = new ByteArrayOutputStream();
        byte[] buffer = new byte[1024];
        int length;
        try {
            while ((length = is.read(buffer)) != -1) {
                result.write(buffer, 0, length);
            }
            return result;
        } catch (IOException e) {
            throw new RuntimeException(e);
        }
    }

    public static String toString(byte[] bytes) {
        if (bytes == null) {
            return null;
        }
        return new String(bytes, UTF8);
    }

    public static byte[] toBytes(String string) {
        if (string == null) {
            return null;
        }
        return string.getBytes(UTF8);
    }

    public static void copy(File src, File dest) {
        try {
            writeToFile(dest, toBytes(new FileInputStream(src)));
        } catch (Exception e) {
            throw new RuntimeException(e);
        }
    }

    public static void writeToFile(File file, byte[] data) {
        try {
            if (file.getParentFile() != null) {
                file.getParentFile().mkdirs();
            }
            // try with resources, so will be closed automatically
            try (FileOutputStream fos = new FileOutputStream(file)) {
                fos.write(data);
            }
        } catch (IOException e) {
            throw new RuntimeException(e);
        }
    }

    public static void writeToFile(File file, String data) {
        writeToFile(file, data.getBytes(UTF8));
    }

    public static InputStream toInputStream(String text) {
        return new ByteArrayInputStream(text.getBytes(UTF8));
    }

    public static String removeFileExtension(String path) {
        int pos = path.lastIndexOf('.');
        if (pos == -1) {
            return path;
        } else {
            return path.substring(0, pos);
        }
    }

    public static String replaceFileExtension(String path, String extension) {
        int pos = path.lastIndexOf('.');
        if (pos == -1) {
            return path + '.' + extension;
        } else {
            return path.substring(0, pos + 1) + extension;
        }
    }

    private static final String UNKNOWN = "(unknown)";

    public static String getKarateVersion() {
        InputStream stream = FileUtils.class.getResourceAsStream("/karate-meta.properties");
        if (stream == null) {
            return UNKNOWN;
        }
        Properties props = new Properties();
        try {
            props.load(stream);
            stream.close();
            return (String) props.get("karate.version");
        } catch (IOException e) {
            return UNKNOWN;
        }
    }

    public static void renameFileIfZeroBytes(String fileName) {
        File file = new File(fileName);
        if (!file.exists()) {
            LOGGER.warn("file not found, previous write operation may have failed: {}", fileName);
        } else if (file.length() == 0) {
            LOGGER.warn("file size is zero bytes, previous write operation may have failed: {}", fileName);
            try {
                File dest = new File(fileName + ".fail");
                file.renameTo(dest);
                LOGGER.warn("renamed zero length file to: {}", dest.getName());
            } catch (Exception e) {
                LOGGER.warn("failed to rename zero length file: {}", e.getMessage());
            }
        }
    }

    public static String toStandardPath(String path) {
        if (path == null) {
            return null;
        }
        path = path.replace('\\', '/');
        return path.startsWith("/") ? path.substring(1) : path;
    }

    public static String toRelativeClassPath(Path path, ClassLoader cl) {
        if (isJarPath(path.toUri())) {
            return CLASSPATH_COLON + toStandardPath(path.toString());
        }
        for (URL url : getAllClassPathUrls(cl)) {
            Path rootPath = urlToPath(url, null);
            if (rootPath != null && path.startsWith(rootPath)) {
                Path relativePath = rootPath.relativize(path);
                return CLASSPATH_COLON + toStandardPath(relativePath.toString());
            }
        }
        // we didn't find this on the classpath, fall back to absolute
        return path.toString().replace('\\', '/');
    }

    public static File getDirContaining(Class clazz) {
        Path path = getPathContaining(clazz);
        return path.toFile();
    }

    public static Path getPathContaining(Class clazz) {
        String relative = packageAsPath(clazz);
        URL url = clazz.getClassLoader().getResource(relative);
        return urlToPath(url, null);
    }

    private static String packageAsPath(Class clazz) {
        Package p = clazz.getPackage();
        String relative = "";
        if (p != null) {
            relative = p.getName().replace('.', '/');
        }
        return relative;
    }

    public static File getFileRelativeTo(Class clazz, String path) {
        Path dirPath = getPathContaining(clazz);
        File file = new File(dirPath + File.separator + path);
        if (file.exists()) {
            return file;
        }
        try {
            URL relativePath = clazz.getClassLoader().getResource(packageAsPath(clazz) + File.separator + path);
            return Paths.get(relativePath.toURI()).toFile();
        } catch (Exception e) {
            throw new IllegalArgumentException(String.format("Cannot resolve path '%s' relative to class '%s' ", path, clazz.getName()), e);
        }
    }

    public static String toRelativeClassPath(Class clazz) {
        Path dirPath = getPathContaining(clazz);
        return toRelativeClassPath(dirPath, clazz.getClassLoader());
    }

    public static Path fromRelativeClassPath(String relativePath, ClassLoader cl) {
        boolean isFile = isFilePath(relativePath);
        relativePath = removePrefix(relativePath);
<<<<<<< HEAD
        if (isFile) {
            File file = new File(relativePath);
            if (!file.exists()) {
                throw new RuntimeException("file does not exist: " + relativePath);
            }
            return file.toPath();
        } else { // classpath
            URL url = cl.getResource(relativePath);
            if (url == null) {
                throw new RuntimeException("file does not exist: " + relativePath);
            }
            return urlToPath(url, relativePath);
=======
        URL url = cl.getResource(relativePath);
        if (url == null) { // assume this is a "real" path to a file
            return new File(relativePath).toPath();
>>>>>>> 0cdaa471
        }
    }

    public static Path fromRelativeClassPath(String relativePath, Path parentPath) {
        boolean classpath = isClassPath(relativePath);
        relativePath = removePrefix(relativePath);
        if (classpath) { // use context file-system resolution
            return parentPath.resolve(relativePath);
        } else {
            return new File(relativePath).toPath();
        }
    }

    public static List<Resource> scanForFeatureFilesOnClassPath(ClassLoader cl) {
        return scanForFeatureFiles(true, CLASSPATH_COLON, cl);
    }

    public static List<Resource> scanForFeatureFiles(List<String> paths, ClassLoader cl) {
        if (paths == null) {
            return Collections.EMPTY_LIST;
        }
        List<Resource> list = new ArrayList();
        for (String path : paths) {
            boolean classpath = isClassPath(path);
            list.addAll(scanForFeatureFiles(classpath, path, cl));
        }
        return list;
    }

    public static List<Resource> scanForFeatureFiles(List<String> paths, Class clazz) {
        if (clazz == null) {
            return scanForFeatureFiles(paths, ClassLoader.getSystemClassLoader());
        }
        // this resolves paths relative to the passed-in class
        List<Resource> list = new ArrayList();
        for (String path : paths) {
            boolean classpath = isClassPath(path);
            if (!classpath) { // convert from relative path
                if (!path.endsWith(".feature")) {
                    path = path + ".feature";
                }
                path = toRelativeClassPath(clazz) + "/" + path;
            }
            list.addAll(scanForFeatureFiles(true, path, clazz.getClassLoader()));
        }
        return list;
    }

    public static boolean isJarPath(URI uri) {
        return uri.toString().contains("!/");
    }

    public static Path urlToPath(URL url, String relativePath) {
        try {
            URI uri = url.toURI();
            if (isJarPath(uri)) {
                FileSystem fs = getFileSystem(uri);
                Path path = fs.getRootDirectories().iterator().next();
                if (relativePath != null) {
                    return path.resolve(relativePath);
                } else {
                    return path;
                }
            } else {
                return Paths.get(uri);
            }
        } catch (Exception e) {
            LOGGER.trace("invalid path: {}", e.getMessage());
            return null;
        }
    }

    public static List<URL> getAllClassPathUrls(ClassLoader classLoader) {
        try {
            List<URL> list = new ArrayList();
            Enumeration<URL> iterator = classLoader.getResources("");
            while (iterator.hasMoreElements()) {
                URL url = iterator.nextElement();
                list.add(url);
            }
            if (classLoader instanceof URLClassLoader) {
                for (URL u : ((URLClassLoader) classLoader).getURLs()) {
                    URL url = new URL("jar:" + u + "!/");
                    list.add(url);
                }
            } else {
                String classpath = System.getProperty("java.class.path");
                if (classpath != null && !classpath.isEmpty()) {
                    String[] classpathEntries = classpath.split(File.pathSeparator);
                    for (String classpathEntry : classpathEntries) {
                        if (classpathEntry.endsWith(".jar")) {
                            String entryWithForwardSlashes = classpathEntry.replaceAll("\\\\", "/");
                            boolean startsWithSlash = entryWithForwardSlashes.startsWith("/");
                            URL url = new URL("jar:file:" + (startsWithSlash ? "" : "/") + entryWithForwardSlashes + "!/");
                            list.add(url);
                        }
                    }
                }
            }
            return list;
        } catch (Exception e) {
            throw new RuntimeException(e);
        }
    }

    private static final Map<URI, FileSystem> FILE_SYSTEM_CACHE = new HashMap();

    private static FileSystem getFileSystem(URI uri) {
        FileSystem fs = FILE_SYSTEM_CACHE.get(uri);
        if (fs != null) {
            return fs;
        }
        // java nio has some problems here !
        synchronized (FILE_SYSTEM_CACHE) {
            fs = FILE_SYSTEM_CACHE.get(uri); // retry with lock
            if (fs != null) {
                return fs;
            }
            try {
                fs = FileSystems.getFileSystem(uri);
            } catch (Exception e) {
                try {
                    LOGGER.trace("creating file system for URI: {} - {}", uri, e.getMessage());
                    fs = FileSystems.newFileSystem(uri, Collections.emptyMap());
                } catch (IOException ioe) {
                    LOGGER.error("file system creation failed for URI: {} - {}", uri, ioe.getMessage());
                    throw new RuntimeException(ioe);
                }
            }
            FILE_SYSTEM_CACHE.put(uri, fs);
            return fs;
        }
    }

    public static List<Resource> scanForFeatureFiles(boolean classpath, String searchPath, ClassLoader cl) {
        List<Resource> files = new ArrayList();
        if (classpath) {
            searchPath = removePrefix(searchPath);
            for (URL url : getAllClassPathUrls(cl)) {
                collectFeatureFiles(url, searchPath, files, cl);
            }
            return files;
        } else {
            collectFeatureFiles(null, searchPath, files, cl);
            return files;
        }
    }

    private static void collectFeatureFiles(URL url, String searchPath, List<Resource> files, ClassLoader cl) {
        boolean classpath = url != null;
        int colonPos = searchPath.lastIndexOf(':');
        int line = -1;
        if (colonPos > 1) { // line number has been appended, and not windows "C:\foo" kind of path
            try {
                line = Integer.valueOf(searchPath.substring(colonPos + 1));
                searchPath = searchPath.substring(0, colonPos);
            } catch (Exception e) {
                // defensive coding, abort attempting to parse line number
            }
        }
        Path rootPath;
        Path search;
        if (classpath) {
            File test = new File(searchPath);
            if (test.exists() && test.isAbsolute()) {
                // although the classpath: prefix was used this is an absolute path ! fix
                classpath = false;
            }
        }
        if (classpath) {
            rootPath = urlToPath(url, null);
            if (rootPath == null) { // windows edge case
                return;
            }
            search = rootPath.resolve(searchPath);
        } else {
            rootPath = new File(".").getAbsoluteFile().toPath();
            search = Paths.get(searchPath);
        }
        Stream<Path> stream;
        try {
            stream = Files.walk(search);
        } catch (IOException e) { // NoSuchFileException            
            return;
        }
        for (Iterator<Path> paths = stream.iterator(); paths.hasNext();) {
            Path path = paths.next();
            Path fileName = path.getFileName();
            if (fileName != null && fileName.toString().endsWith(".feature")) {
                if (!files.isEmpty()) {
                    // since the classpath search paths are in pairs or groups
                    // skip if we found this already
                    // else duplication happens if we use absolute paths as search paths
                    Path prev = files.get(files.size() - 1).getPath();
                    if (path.equals(prev)) {
                        continue;
                    }
                }
                String relativePath = rootPath.relativize(path.toAbsolutePath()).toString();
                relativePath = toStandardPath(relativePath).replaceAll("[.]+/", "");
                String prefix = classpath ? CLASSPATH_COLON : "";
                files.add(new Resource(path, prefix + relativePath, line, cl));
            }
        }
    }

    // TODO use this <Set> based and tighter routine for feature files above
    private static void walkPath(Path root, Set<String> results, Predicate<Path> predicate) {
        Stream<Path> stream;
        try {
            stream = Files.walk(root);
            for (Iterator<Path> paths = stream.iterator(); paths.hasNext();) {
                Path path = paths.next();
                Path fileName = path.getFileName();
                if (predicate.test(fileName)) {
                    String relativePath = root.relativize(path.toAbsolutePath()).toString();
                    results.add(relativePath);
                }
            }
        } catch (IOException e) { // NoSuchFileException  
            LOGGER.trace("unable to walk path: {} - {}", root, e.getMessage());
        }
    }

    private static final Predicate<Path> IS_JS_FILE = p -> p != null && p.toString().endsWith(".js");

    public static Set<String> jsFiles(File baseDir) {
        Set<String> results = new HashSet();
        walkPath(baseDir.toPath().toAbsolutePath(), results, IS_JS_FILE);
        return results;
    }

    public static Set<String> jsFiles(String basePath) {
        Set<String> results = new HashSet();
        try {
            Enumeration<URL> urls = CLASS_LOADER.getResources(basePath);
            while (urls.hasMoreElements()) {
                URL url = urls.nextElement();
                Path path = urlToPath(url, null);
                walkPath(path, results, IS_JS_FILE);
            }
        } catch (Exception e) {
            LOGGER.warn("unable to scan for js files at: {}", basePath);
        }
        return results;
    }

    public static InputStream resourceAsStream(String resourcePath) {
        InputStream is = CLASS_LOADER.getResourceAsStream(resourcePath);
        if (is == null) {
            throw new RuntimeException("failed to read: " + resourcePath);
        }
        return is;
    }

    public static String getBuildDir() {
        String temp = System.getProperty("karate.output.dir");
        if (temp != null) {
            return temp;
        }
        String command = System.getProperty("sun.java.command", "");
        return command.contains("org.gradle.") ? "build" : "target";
    }

    public static enum OsType {
        WINDOWS,
        MACOSX,
        LINUX,
        UNKNOWN
    }

    public static boolean isOsWindows() {
        return getOsType() == OsType.WINDOWS;
    }

    public static boolean isOsMacOsX() {
        return getOsType() == OsType.MACOSX;
    }

    public static String getOsName() {
        return System.getProperty("os.name");
    }

    public static OsType getOsType() {
        return getOsType(getOsName());
    }

    public static OsType getOsType(String name) {
        if (name == null) {
            name = "unknown";
        } else {
            name = name.toLowerCase();
        }
        if (name.contains("win")) {
            return OsType.WINDOWS;
        } else if (name.contains("mac")) {
            return OsType.MACOSX;
        } else if (name.contains("nix") || name.contains("nux")) {
            return OsType.LINUX;
        } else {
            return OsType.UNKNOWN;
        }
    }

}<|MERGE_RESOLUTION|>--- conflicted
+++ resolved
@@ -457,27 +457,12 @@
     }
 
     public static Path fromRelativeClassPath(String relativePath, ClassLoader cl) {
-        boolean isFile = isFilePath(relativePath);
         relativePath = removePrefix(relativePath);
-<<<<<<< HEAD
-        if (isFile) {
-            File file = new File(relativePath);
-            if (!file.exists()) {
-                throw new RuntimeException("file does not exist: " + relativePath);
-            }
-            return file.toPath();
-        } else { // classpath
-            URL url = cl.getResource(relativePath);
-            if (url == null) {
-                throw new RuntimeException("file does not exist: " + relativePath);
-            }
-            return urlToPath(url, relativePath);
-=======
         URL url = cl.getResource(relativePath);
         if (url == null) { // assume this is a "real" path to a file
             return new File(relativePath).toPath();
->>>>>>> 0cdaa471
-        }
+        }
+        return urlToPath(url, relativePath);
     }
 
     public static Path fromRelativeClassPath(String relativePath, Path parentPath) {
