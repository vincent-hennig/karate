/*
 * The MIT License
 *
 * Copyright 2018 Intuit Inc.
 *
 * Permission is hereby granted, free of charge, to any person obtaining a copy
 * of this software and associated documentation files (the "Software"), to deal
 * in the Software without restriction, including without limitation the rights
 * to use, copy, modify, merge, publish, distribute, sublicense, and/or sell
 * copies of the Software, and to permit persons to whom the Software is
 * furnished to do so, subject to the following conditions:
 *
 * The above copyright notice and this permission notice shall be included in
 * all copies or substantial portions of the Software.
 *
 * THE SOFTWARE IS PROVIDED "AS IS", WITHOUT WARRANTY OF ANY KIND, EXPRESS OR
 * IMPLIED, INCLUDING BUT NOT LIMITED TO THE WARRANTIES OF MERCHANTABILITY,
 * FITNESS FOR A PARTICULAR PURPOSE AND NONINFRINGEMENT. IN NO EVENT SHALL THE
 * AUTHORS OR COPYRIGHT HOLDERS BE LIABLE FOR ANY CLAIM, DAMAGES OR OTHER
 * LIABILITY, WHETHER IN AN ACTION OF CONTRACT, TORT OR OTHERWISE, ARISING FROM,
 * OUT OF OR IN CONNECTION WITH THE SOFTWARE OR THE USE OR OTHER DEALINGS IN
 * THE SOFTWARE.
 */
package com.intuit.karate.driver;

import com.fasterxml.jackson.core.JsonProcessingException;
import com.fasterxml.jackson.databind.ObjectMapper;
import com.intuit.karate.Constants;
import com.intuit.karate.FileUtils;
import com.intuit.karate.Logger;
import com.intuit.karate.StringUtils;
import com.intuit.karate.core.Feature;
import com.intuit.karate.Json;
import com.intuit.karate.JsonUtils;
import com.intuit.karate.core.Embed;
import com.intuit.karate.graal.JsValue;
import com.intuit.karate.http.WebSocketClient;
import com.intuit.karate.http.WebSocketOptions;
import com.intuit.karate.core.MockHandler;
import com.intuit.karate.core.ScenarioEngine;
import com.intuit.karate.core.Variable;
import com.intuit.karate.http.HttpRequest;
import com.intuit.karate.http.Response;
import com.intuit.karate.shell.Command;

import org.graalvm.polyglot.Value;


import java.util.ArrayList;
import java.util.Base64;
import java.util.Collections;
import java.util.HashMap;
import java.util.HashSet;
import java.util.Iterator;
import java.util.List;
import java.util.Map;
import java.util.Set;
import java.util.function.Predicate;

/**
 *
 * @author pthomas3
 */
public abstract class DevToolsDriver implements Driver {

    protected final DriverOptions options;
    protected final Command command;
    protected final WebSocketClient client;
    private boolean terminated;

    private final DevToolsWait wait;
    protected final String rootFrameId;

    private Integer windowId;
    private String windowState;
    private Integer executionContextId;
    protected String sessionId;

    protected boolean domContentEventFired;
    protected final Set<String> framesStillLoading = new HashSet();
    private final Map<String, String> frameSessions = new HashMap();
    private boolean submit;

    protected String currentDialogText;

    private int nextId;

    public int nextId() {
        return ++nextId;
    }

    private MockHandler mockHandler;

    protected final Logger logger;

    protected DevToolsDriver(DriverOptions options, Command command, String webSocketUrl) {
        logger = options.driverLogger;
        this.options = options;
        this.command = command;
        this.wait = new DevToolsWait(this, options);
        int pos = webSocketUrl.lastIndexOf('/');
        rootFrameId = webSocketUrl.substring(pos + 1);
        logger.debug("root frame id: {}", rootFrameId);
        WebSocketOptions wsOptions = new WebSocketOptions(webSocketUrl);
        wsOptions.setMaxPayloadSize(options.maxPayloadSize);
        wsOptions.setTextConsumer(text -> {
            if (logger.isTraceEnabled()) {
                logger.trace("<< {}", text);
            } else {
                // to avoid swamping the console when large base64 encoded binary responses happen
                logger.debug("<< {}", StringUtils.truncate(text, 1024, true));
            }
            Map<String, Object> map = Json.of(text).value();
            DevToolsMessage dtm = new DevToolsMessage(this, map);
            receive(dtm);
        });
        client = new WebSocketClient(wsOptions, logger);
    }

    @Override
    public Driver timeout(Integer millis) {
        options.setTimeout(millis);
        return this;
    }

    @Override
    public Driver timeout() {
        return timeout(null);
    }

    public DevToolsMessage method(String method) {
        return new DevToolsMessage(this, method);
    }

    // this can be used for exploring / sending any raw message !
    public Map<String, Object> send(Map<String, Object> map) {
        DevToolsMessage dtm = new DevToolsMessage(this, map);
        dtm.setId(nextId());
        return sendAndWait(dtm, null).toMap();
    }

    public void send(DevToolsMessage dtm) {
        String json = JsonUtils.toJson(dtm.toMap());
        logger.debug(">> {}", json);
        client.send(json);
    }

    public DevToolsMessage sendAndWait(DevToolsMessage dtm, Predicate<DevToolsMessage> condition) {
        boolean wasSubmit = submit;
        if (condition == null && submit) {
            submit = false;
            condition = DevToolsWait.ALL_FRAMES_LOADED;
        }
        // do stuff inside wait to avoid missing messages
        DevToolsMessage result = wait.send(dtm, condition);
        if (result == null && !wasSubmit) {
            throw new RuntimeException("failed to get reply for: " + dtm);
        }
        return result;
    }

    public void receive(DevToolsMessage dtm) {
        if (dtm.methodIs("Page.domContentEventFired")) {
            domContentEventFired = true;
            logger.trace("** set dom ready flag to true");
        }
        if (dtm.methodIs("Page.javascriptDialogOpening")) {
            currentDialogText = dtm.getParam("message");
            // this will stop waiting NOW
            wait.setCondition(DevToolsWait.DIALOG_OPENING);
        }
        if (dtm.methodIs("Page.frameStartedLoading")) {
            String frameLoadingId = dtm.getParam("frameId");
            if (rootFrameId.equals(frameLoadingId)) { // root page is loading
                domContentEventFired = false;
                framesStillLoading.clear();
                frameSessions.clear();
                logger.trace("** root frame started loading, cleared all page state: {}", frameLoadingId);
            } else {
                framesStillLoading.add(frameLoadingId);
                logger.trace("** frame started loading, added to in-progress list: {}", framesStillLoading);
            }
        }
        if (dtm.methodIs("Page.frameStoppedLoading")) {
            String frameLoadedId = dtm.getParam("frameId");
            framesStillLoading.remove(frameLoadedId);
            logger.trace("** frame stopped loading: {}, remaining in-progress: {}", frameLoadedId, framesStillLoading);
        }
        if (dtm.methodIs("Target.attachedToTarget")) {
            frameSessions.put(dtm.getParam("targetInfo.targetId"), dtm.getParam("sessionId"));
            logger.trace("** added frame session: {}", frameSessions);
        }
        if (dtm.methodIs("Fetch.requestPaused")) {
            handleInterceptedRequest(dtm);
        }
        // all needed state is set above before we get into conditional checks
        wait.receive(dtm);
    }

    private void handleInterceptedRequest(DevToolsMessage dtm) {
        String requestId = dtm.getParam("requestId");
        String requestUrl = dtm.getParam("request.url");
        if (mockHandler != null) {
            String method = dtm.getParam("request.method");
            Map<String, String> headers = dtm.getParam("request.headers");
            String postData = dtm.getParam("request.postData");
            logger.debug("intercepting request for url: {}", requestUrl);
            HttpRequest request = new HttpRequest();
            request.setUrl(requestUrl);
            request.setMethod(method);
            headers.forEach((k, v) -> request.putHeader(k, v));
            if (postData != null) {
                request.setBody(FileUtils.toBytes(postData));
            } else {
                request.setBody(Constants.ZERO_BYTES);
            }
            Response response = mockHandler.handle(request.toRequest());
            String responseBody = response.getBody() == null ? "" : Base64.getEncoder().encodeToString(response.getBody());
            List<Map> responseHeaders = new ArrayList();
            Map<String, List<String>> map = response.getHeaders();
            if (map != null) {
                map.forEach((k, v) -> {
                    if (v != null && !v.isEmpty()) {
                        Map<String, Object> nv = new HashMap(2);
                        nv.put("name", k);
                        nv.put("value", v.get(0));
                        responseHeaders.add(nv);
                    }
                });
            }
            method("Fetch.fulfillRequest")
                    .param("requestId", requestId)
                    .param("responseCode", response.getStatus())
                    .param("responseHeaders", responseHeaders)
                    .param("body", responseBody).sendWithoutWaiting();
        } else {
            logger.warn("no mock server, continuing paused request to url: {}", requestUrl);
            method("Fetch.continueRequest").param("requestId", requestId).sendWithoutWaiting();
        }
    }

    //==========================================================================
    //
    private DevToolsMessage evalOnce(String expression, boolean quickly, boolean fireAndForget) {
        DevToolsMessage toSend = method("Runtime.evaluate")
                .param("expression", expression).param("returnByValue", true);
        if (executionContextId != null) {
            toSend.param("contextId", executionContextId);
        }
        if (quickly) {
            toSend.setTimeout(options.getRetryInterval());
        }
        if (fireAndForget) {
            toSend.sendWithoutWaiting();
            return null;
        }
        return toSend.send();
    }

    protected DevToolsMessage eval(String expression) {
        return eval(expression, false);
    }

    private DevToolsMessage eval(String expression, boolean quickly) {
        DevToolsMessage dtm = evalOnce(expression, quickly, false);
        if (dtm.isResultError()) {
            String message = "js eval failed once:" + expression
                    + ", error: " + dtm.getResult().getAsString();
            logger.warn(message);
            options.sleep();
            dtm = evalOnce(expression, quickly, false); // no wait condition for the re-try
            if (dtm.isResultError()) {
                message = "js eval failed twice:" + expression
                        + ", error: " + dtm.getResult().getAsString();
                logger.error(message);
                throw new RuntimeException(message);
            }
        }
        return dtm;
    }

    protected void retryIfEnabled(String locator) {
        if (options.isRetryEnabled()) {
            waitFor(locator); // will throw exception if not found
        }
        if (options.highlight) {
            // highlight(locator, options.highlightDuration); // instead of this
            String highlightJs = options.highlight(locator, options.highlightDuration);
            evalOnce(highlightJs, true, true); // do it safely, i.e. fire and forget
        }
    }

    protected int getRootNodeId() {
        return method("DOM.getDocument").param("depth", 0).send().getResult("root.nodeId", Integer.class);
    }

    @Override
    public Integer elementId(String locator) {
        DevToolsMessage dtm = method("DOM.querySelector")
                .param("nodeId", getRootNodeId())
                .param("selector", locator).send();
        if (dtm.isResultError()) {
            return null;
        }
        return dtm.getResult("nodeId").getAsInt();
    }

    @Override
    public List elementIds(String locator) {
        if (locator.startsWith("/")) { // special handling for xpath
            getRootNodeId(); // just so that DOM.getDocument is called else DOM.performSearch fails
            DevToolsMessage dtm = method("DOM.performSearch").param("query", locator).send();
            String searchId = dtm.getResult("searchId", String.class);
            int resultCount = dtm.getResult("resultCount", Integer.class);
            dtm = method("DOM.getSearchResults")
                    .param("searchId", searchId)
                    .param("fromIndex", 0).param("toIndex", resultCount).send();
            return dtm.getResult("nodeIds", List.class);
        }
        DevToolsMessage dtm = method("DOM.querySelectorAll")
                .param("nodeId", getRootNodeId())
                .param("selector", locator).send();
        if (dtm.isResultError()) {
            return Collections.EMPTY_LIST;
        }
        return dtm.getResult("nodeIds").getValue();
    }

    @Override
    public DriverOptions getOptions() {
        return options;
    }

    @Override
    public void activate() {
        method("Target.activateTarget").param("targetId", rootFrameId).send();
    }

    protected void initWindowIdAndState() {
        DevToolsMessage dtm = method("Browser.getWindowForTarget").param("targetId", rootFrameId).send();
        if (!dtm.isResultError()) {
            windowId = dtm.getResult("windowId").getValue();
            windowState = (String) dtm.getResult("bounds").<Map>getValue().get("windowState");
        }
    }

    @Override
    public Map<String, Object> getDimensions() {
        DevToolsMessage dtm = method("Browser.getWindowForTarget").param("targetId", rootFrameId).send();
        Map<String, Object> map = dtm.getResult("bounds").getValue();
        Integer x = (Integer) map.remove("left");
        Integer y = (Integer) map.remove("top");
        map.put("x", x);
        map.put("y", y);
        return map;
    }

    @Override
    public void setDimensions(Map<String, Object> map) {
        Integer left = (Integer) map.remove("x");
        Integer top = (Integer) map.remove("y");
        map.put("left", left);
        map.put("top", top);
        Map temp = getDimensions();
        temp.putAll(map);
        temp.remove("windowState");
        method("Browser.setWindowBounds")
                .param("windowId", windowId)
                .param("bounds", temp).send();
    }

    public void emulateDevice(int width, int height, String userAgent) {
        logger.info("Setting deviceMetrics width={}, height={}, userAgent={}", width, height, userAgent);
        method("Network.setUserAgentOverride").param("userAgent", userAgent).send();
        method("Emulation.setDeviceMetricsOverride")
                .param("width", width)
                .param("height", height)
                .param("deviceScaleFactor", 1)
                .param("mobile", true)
                .send();
    }

    @Override
    public void close() {
        method("Page.close").sendWithoutWaiting();
    }

    @Override
    public void quit() {
        if (terminated) {
            return;
        }
        terminated = true;
        // don't wait, may fail and hang
        method("Target.closeTarget").param("targetId", rootFrameId).sendWithoutWaiting();
        // method("Browser.close").send();
        client.close();
        if (command != null) {
            command.close(true);
        }
    }

    @Override
    public boolean isTerminated() {
        return terminated;
    }

    @Override
    public void setUrl(String url) {
        method("Page.navigate").param("url", url)
                .send(DevToolsWait.ALL_FRAMES_LOADED);
    }

    @Override
    public void refresh() {
        method("Page.reload").send(DevToolsWait.ALL_FRAMES_LOADED);
    }

    @Override
    public void reload() {
        method("Page.reload").param("ignoreCache", true).send();
    }

    private void history(int delta) {
        DevToolsMessage dtm = method("Page.getNavigationHistory").send();
        int currentIndex = dtm.getResult("currentIndex").getValue();
        List<Map> list = dtm.getResult("entries").getValue();
        int targetIndex = currentIndex + delta;
        if (targetIndex < 0 || targetIndex == list.size()) {
            return;
        }
        Map<String, Object> entry = list.get(targetIndex);
        Integer id = (Integer) entry.get("id");
        method("Page.navigateToHistoryEntry").param("entryId", id).send(DevToolsWait.ALL_FRAMES_LOADED);
    }

    @Override
    public void back() {
        history(-1);
    }

    @Override
    public void forward() {
        history(1);
    }

    private void setWindowState(String state) {
        if (!"normal".equals(windowState)) {
            method("Browser.setWindowBounds")
                    .param("windowId", windowId)
                    .param("bounds", Collections.singletonMap("windowState", "normal"))
                    .send();
            windowState = "normal";
        }
        if (!state.equals(windowState)) {
            method("Browser.setWindowBounds")
                    .param("windowId", windowId)
                    .param("bounds", Collections.singletonMap("windowState", state))
                    .send();
            windowState = state;
        }
    }

    @Override
    public void maximize() {
        setWindowState("maximized");
    }

    @Override
    public void minimize() {
        setWindowState("minimized");
    }

    @Override
    public void fullscreen() {
        setWindowState("fullscreen");
    }

    @Override
    public Element click(String locator) {
        retryIfEnabled(locator);
        eval(DriverOptions.selector(locator) + ".click()");
        return DriverElement.locatorExists(this, locator);
    }

    @Override
    public Element select(String locator, String text) {
        retryIfEnabled(locator);
        eval(options.optionSelector(locator, text));
        return DriverElement.locatorExists(this, locator);
    }

    @Override
    public Element select(String locator, int index) {
        retryIfEnabled(locator);
        eval(options.optionSelector(locator, index));
        return DriverElement.locatorExists(this, locator);
    }

    @Override
    public Driver submit() {
        submit = true;
        return this;
    }

    @Override
    public Element focus(String locator) {
        retryIfEnabled(locator);
        eval(options.focusJs(locator));
        return DriverElement.locatorExists(this, locator);
    }

    @Override
    public Element clear(String locator) {
        eval(DriverOptions.selector(locator) + ".value = ''");
        return DriverElement.locatorExists(this, locator);
    }

    private void sendKey(char c, int modifiers, String type, Integer keyCode) {
        DevToolsMessage dtm = method("Input.dispatchKeyEvent")
                .param("modifiers", modifiers)
                .param("type", type);
        if (keyCode == null) {
            dtm.param("text", c + "");
        } else {
            switch (keyCode) {
                case 13:
                    dtm.param("text", "\r"); // important ! \n does NOT work for chrome
                    break;
                case 9: // TAB
                    if ("char".equals(type)) {
                        return; // special case
                    }
                    dtm.param("text", "");
                    break;
                case 46: // DOT
                    if ("rawKeyDown".equals(type)) {
                        dtm.param("type", "keyDown"); // special case
                    }
                    dtm.param("text", ".");
                    break;
                default:
                    dtm.param("text", c + "");
            }
            dtm.param("windowsVirtualKeyCode", keyCode);
        }
        dtm.send();
    }

    @Override
    public Element input(String locator, String value) {
        retryIfEnabled(locator);
        // focus
        eval(options.focusJs(locator));
        Input input = new Input(value);
        while (input.hasNext()) {
            char c = input.next();
            int modifiers = input.getModifierFlags();
            Integer keyCode = Keys.code(c);
            if (keyCode != null) {
                sendKey(c, modifiers, "rawKeyDown", keyCode);
                sendKey(c, modifiers, "char", keyCode);
                sendKey(c, modifiers, "keyUp", keyCode);
            } else {
                logger.warn("unknown character / key code: {}", c);
                sendKey(c, modifiers, "char", null);
            }
        }
        return DriverElement.locatorExists(this, locator);
    }

    protected int currentMouseXpos;
    protected int currentMouseYpos;

    @Override
    public void actions(List<Map<String, Object>> sequence) {
        boolean submitRequested = submit;
        submit = false; // make sure only LAST action is handled as a submit()
        for (Map<String, Object> map : sequence) {
            List<Map<String, Object>> actions = (List) map.get("actions");
            if (actions == null) {
                logger.warn("no actions property found: {}", sequence);
                return;
            }
            Iterator<Map<String, Object>> iterator = actions.iterator();
            while (iterator.hasNext()) {
                Map<String, Object> action = iterator.next();
                String type = (String) action.get("type");
                if (type == null) {
                    logger.warn("no type property found: {}", action);
                    continue;
                }
                String chromeType;
                switch (type) {
                    case "pointerMove":
                        chromeType = "mouseMoved";
                        break;
                    case "pointerDown":
                        chromeType = "mousePressed";
                        break;
                    case "pointerUp":
                        chromeType = "mouseReleased";
                        break;
                    default:
                        logger.warn("unexpected action type: {}", action);
                        continue;
                }
                Integer x = (Integer) action.get("x");
                Integer y = (Integer) action.get("y");
                if (x != null) {
                    currentMouseXpos = x;
                }
                if (y != null) {
                    currentMouseYpos = y;
                }
                Integer duration = (Integer) action.get("duration");
                DevToolsMessage toSend = method("Input.dispatchMouseEvent")
                        .param("type", chromeType)
                        .param("x", currentMouseXpos).param("y", currentMouseYpos);
                if ("mousePressed".equals(chromeType) || "mouseReleased".equals(chromeType)) {
                    toSend.param("button", "left").param("clickCount", 1);
                }
                if (!iterator.hasNext() && submitRequested) {
                    submit = true;
                }
                toSend.send();
                if (duration != null) {
                    options.sleep(duration);
                }
            }
        }
    }

    @Override
    public String text(String id) {
        return property(id, "textContent");
    }

    @Override
    public String html(String id) {
        return property(id, "outerHTML");
    }

    @Override
    public String value(String locator) {
        return property(locator, "value");
    }

    @Override
    public Element value(String locator, String value) {
        retryIfEnabled(locator);
        eval(DriverOptions.selector(locator) + ".value = '" + value + "'");
        return DriverElement.locatorExists(this, locator);
    }

    @Override
    public String attribute(String id, String name) {
        retryIfEnabled(id);
        DevToolsMessage dtm = eval(DriverOptions.selector(id) + ".getAttribute('" + name + "')");
        return dtm.getResult().getAsString();
    }

    @Override
    public String property(String id, String name) {
        retryIfEnabled(id);
        DevToolsMessage dtm = eval(DriverOptions.selector(id) + "['" + name + "']");
        return dtm.getResult().getAsString();
    }

    @Override
    public boolean enabled(String id) {
        retryIfEnabled(id);
        DevToolsMessage dtm = eval(DriverOptions.selector(id) + ".disabled");
        return !dtm.getResult().isTrue();
    }

    @Override
    public boolean waitUntil(String expression) {
        return options.retry(() -> {
            try {
                return eval(expression, true).getResult().isTrue();
            } catch (Exception e) {
                logger.warn("waitUntil evaluate failed: {}", e.getMessage());
                return false;
            }
        }, b -> b, "waitUntil (js)", true);
    }

    @Override
    public Object script(String expression) {
        return eval(expression).getResult().getValue();
    }

    @Override
    public String getTitle() {
        return eval("document.title").getResult().getAsString();
    }

    @Override
    public String getUrl() {
        return eval("document.location.href").getResult().getAsString();
    }

    @Override
    public List<Map> getCookies() {
        DevToolsMessage dtm = method("Network.getAllCookies").send();
        return dtm.getResult("cookies").getValue();
    }

    @Override
    public Map<String, Object> cookie(String name) {
        List<Map> list = getCookies();
        if (list == null) {
            return null;
        }
        for (Map<String, Object> map : list) {
            if (map != null && name.equals(map.get("name"))) {
                return map;
            }
        }
        return null;
    }

    @Override
    public void cookie(Map<String, Object> cookie) {
        if (cookie.get("url") == null && cookie.get("domain") == null) {
            cookie = new HashMap(cookie); // don't mutate test
            cookie.put("url", getUrl());
        }
        method("Network.setCookie").params(cookie).send();
    }

    @Override
    public void deleteCookie(String name) {
        method("Network.deleteCookies").param("name", name).param("url", getUrl()).send();
    }

    @Override
    public void clearCookies() {
        method("Network.clearBrowserCookies").send();
    }

    @Override
    public void dialog(boolean accept) {
        dialog(accept, null);
    }

    @Override
    public void dialog(boolean accept, String text) {
        DevToolsMessage temp = method("Page.handleJavaScriptDialog").param("accept", accept);
        if (text == null) {
            temp.send();
        } else {
            temp.param("promptText", text).send();
        }
    }

    @Override
    public String getDialogText() {
        return currentDialogText;
    }

    @Override
    public byte[] pdf(Map<String, Object> options) {
        DevToolsMessage dtm = method("Page.printToPDF").params(options).send();
        String temp = dtm.getResult("data").getAsString();
        return Base64.getDecoder().decode(temp);
    }

    @Override
    public byte[] screenshot(boolean embed) {
        return screenshot(null, embed);
    }

    @Override
    public Map<String, Object> position(String locator) {
        boolean submitTemp = submit; // in case we are prepping for a submit().mouse(locator).click()
        submit = false;
        retryIfEnabled(locator);
        Map<String, Object> map = eval(DriverOptions.getPositionJs(locator)).getResult().getValue();
        submit = submitTemp;
        return map;
    }

    @Override
    public byte[] screenshot(String id, boolean embed) {
        DevToolsMessage dtm;
        if (id == null) {
            dtm = method("Page.captureScreenshot").send();
        } else {
            Map<String, Object> map = position(id);
            map.put("scale", 1);
            dtm = method("Page.captureScreenshot").param("clip", map).send();
        }
        String temp = dtm.getResult("data").getAsString();
        byte[] bytes = Base64.getDecoder().decode(temp);
        if (embed) {
            getRuntime().embed(Embed.pngImage(bytes));
        }
        return bytes;
    }

    // chrome only
    public byte[] screenshotFull() {
        DevToolsMessage layout = method("Page.getLayoutMetrics").send();
        Map<String, Object> size = layout.getResult("contentSize").getValue();
        Map<String, Object> map = options.newMapWithSelectedKeys(size, "height", "width");
        map.put("x", 0);
        map.put("y", 0);
        map.put("scale", 1);
        DevToolsMessage dtm = method("Page.captureScreenshot").param("clip", map).send();
        if (dtm.isResultError()) {
            logger.error("unable to capture screenshot: {}", dtm);
            return new byte[0];
        }
        String temp = dtm.getResult("data").getAsString();
        return Base64.getDecoder().decode(temp);
    }

    @Override
    public List<String> getPages() {
        DevToolsMessage dtm = method("Target.getTargets").send();
        return dtm.getResult("targetInfos.targetId").getValue();
    }

    @Override
    public void switchPage(String titleOrUrl) {
        if (titleOrUrl == null) {
            return;
        }
        DevToolsMessage dtm = method("Target.getTargets").send();
        List<Map> targets = dtm.getResult("targetInfos").getValue();
        String targetId = null;
        for (Map map : targets) {
            String title = (String) map.get("title");
            String url = (String) map.get("url");
            if ((title != null && title.contains(titleOrUrl))
                    || (url != null && url.contains(titleOrUrl))) {
                targetId = (String) map.get("targetId");
                break;
            }
        }
        if (targetId != null) {
            method("Target.activateTarget").param("targetId", targetId).send();
        } else {
            logger.warn("failed to switch page to {}", titleOrUrl);
        }
    }

    @Override
    public void switchPage(int index) {
        if (index == -1) {
            return;
        }
        DevToolsMessage dtm = method("Target.getTargets").send();
        List<Map> targets = dtm.getResult("targetInfos").getValue();
        if (index < targets.size()) {
            Map target = targets.get(index);
            String targetId = (String) target.get("targetId");
            method("Target.activateTarget").param("targetId", targetId).send();
        } else {
            logger.warn("failed to switch frame by index: {}", index);
        }
    }

    @Override
    public void switchFrame(int index) {
        if (index == -1) {
            executionContextId = null;
            sessionId = null;
            return;
        }
        List<Integer> ids = elementIds("iframe,frame");
        if (index < ids.size()) {
            Integer nodeId = ids.get(index);
            setExecutionContext(nodeId, index);
        } else {
            logger.warn("unable to switch frame by index: {}", index);
        }
    }

    @Override
    public void switchFrame(String locator) {
        if (locator == null) {
            executionContextId = null;
            sessionId = null;
            return;
        }
        retryIfEnabled(locator);
        Integer nodeId = elementId(locator);
        if (nodeId == null) {
            return;
        }
        setExecutionContext(nodeId, locator);
    }

    private void setExecutionContext(int nodeId, Object locator) {
        DevToolsMessage dtm = method("DOM.describeNode")
                .param("nodeId", nodeId)
                .param("depth", 0)
                .send();
        String frameId = dtm.getResult("node.frameId", String.class);
        if (frameId == null) {
            logger.warn("unable to find frame by nodeId: {}", locator);
            return;
        }
        sessionId = frameSessions.get(frameId);
        if (sessionId != null) {
            logger.trace("found out-of-process frame - session: {} - {}", frameId, sessionId);
            return;
        }
        dtm = method("Page.createIsolatedWorld").param("frameId", frameId).send();
        executionContextId = dtm.getResult("executionContextId").getValue();
        if (executionContextId == null) {
            logger.warn("execution context is null, unable to switch frame by locator: {}", locator);
        }
    }

    public void enableNetworkEvents() {
        method("Network.enable").send();
    }

    public void enablePageEvents() {
        method("Page.enable").send();
    }

    public void enableRuntimeEvents() {
        method("Runtime.enable").send();
    }

    public void enableTargetEvents() {
        method("Target.setAutoAttach")
                .param("autoAttach", true)
                .param("waitForDebuggerOnStart", false)
                .param("flatten", true).send();
    }

    public void intercept(Value value) {
        Map<String, Object> config = (Map) JsValue.toJava(value);
        config = new Variable(config).getValue(); // ensure js is pre-processed, TODO graal
        List<String> patterns = (List) config.get("patterns");
        if (patterns == null) {
            throw new RuntimeException("missing array argument 'patterns': " + config);
        }
        if (mockHandler != null) {
            throw new RuntimeException("'intercept()' can be called only once");
        }
        String mock = (String) config.get("mock");
        if (mock == null) {
            throw new RuntimeException("missing argument 'mock': " + config);
        }
        Object o = getRuntime().engine.fileReader.readFile(mock);
        if (!(o instanceof Feature)) {
            throw new RuntimeException("'mock' is not a feature file: " + config + ", " + mock);
        }
        Feature feature = (Feature) o;
        mockHandler = new MockHandler(feature);
        method("Fetch.enable").param("patterns", patterns).send();
    }

    public void inputFile(String locator, String... relativePaths) {
        List<String> files = new ArrayList(relativePaths.length);
        ScenarioEngine engine = ScenarioEngine.get();
        for (String p : relativePaths) {
            files.add(engine.fileReader.toAbsolutePath(p));
        }
        Integer nodeId = elementId(locator);
        method("DOM.setFileInputFiles").param("files", files).param("nodeId", nodeId).send();
    }

    public Object scriptAwaitPromise(String expression) {
        return method("Runtime.evaluate")
                .param("expression", expression)
                .param("awaitPromise", true) // awaiting promise.
                .send().getResult().getValueAndForceParsingAsJson();
    }
<<<<<<< HEAD
=======

>>>>>>> 51df5505
}<|MERGE_RESOLUTION|>--- conflicted
+++ resolved
@@ -974,8 +974,5 @@
                 .param("awaitPromise", true) // awaiting promise.
                 .send().getResult().getValueAndForceParsingAsJson();
     }
-<<<<<<< HEAD
-=======
-
->>>>>>> 51df5505
+
 }