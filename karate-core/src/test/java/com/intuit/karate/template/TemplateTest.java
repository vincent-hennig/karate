package com.intuit.karate.template;

import com.intuit.karate.graal.JsEngine;
import com.intuit.karate.resource.ResourceResolver;
import com.intuit.karate.resource.ResourceUtils;
import java.io.File;
import static org.junit.jupiter.api.Assertions.*;
import org.junit.jupiter.api.Test;
import org.slf4j.Logger;
import org.slf4j.LoggerFactory;

/**
 *
 * @author pthomas3
 */
class TemplateTest {

    static final Logger logger = LoggerFactory.getLogger(TemplateTest.class);

    private static String render(String resource) {
        JsEngine je = JsEngine.local();
        KarateTemplateEngine engine = TemplateUtils.forResourceRoot(je, "classpath:com/intuit/karate/template");
        return engine.process(resource);
    }

    @Test
    void testHtmlString() {
        JsEngine je = JsEngine.global();
        je.put("message", "hello world");
        KarateTemplateEngine engine = TemplateUtils.forStrings(je, new ResourceResolver("classpath:com/intuit/karate/template"));
        String rendered = engine.process("<div><div th:text=\"message\"></div><div th:replace=\"root:temp.html\"></div></div>");
        assertEquals("<div><div>hello world</div><div>temp</div></div>", rendered);
    }

    @Test
    void testHtmlFile() {
        String rendered = render("main.html");
        assertTrue(rendered.contains("<div id=\"before_one\"><span>js_one</span></div>"));
        assertTrue(rendered.contains("<div id=\"called_one\">called_one</div>"));
        assertTrue(rendered.contains("<div id=\"after_one\"><span>js_one</span></div>"));
    }

    @Test
    void testKaSet() {
        String rendered = render("ka-set.html");
<<<<<<< HEAD
        assertEquals(rendered.trim(), "<div>"
                + "first line"
                + System.lineSeparator()
=======
        assertEquals(rendered.replaceAll("\\r", "").trim(), "<div>"
                + "first line\n"
>>>>>>> 1fa1248b
                + "second line"
                + "</div>");
    }

    @Test
    void testWith() {
        String rendered = render("with.html");
        assertTrue(rendered.contains("<div>bar</div>"));
        assertTrue(rendered.contains("<div>hello world</div>"));
    }

    @Test
    void testAttr() {
        String rendered = render("attr.html");
        assertTrue(rendered.contains("<div foo=\"a\">normal</div>"));
        assertTrue(rendered.contains("<div foo=\"xa\">append</div>"));
        assertTrue(rendered.contains("<div foo=\"ax\">prepend</div>"));
    }

    @Test
    void testNoCache() {
        File file = ResourceUtils.getFileRelativeTo(getClass(), "temp.js");
        String rendered = render("nocache.html");
        assertTrue(rendered.contains("<script src=\"temp.js?ts=" + file.lastModified() + "\"></script>"));
    }

}<|MERGE_RESOLUTION|>--- conflicted
+++ resolved
@@ -43,14 +43,8 @@
     @Test
     void testKaSet() {
         String rendered = render("ka-set.html");
-<<<<<<< HEAD
-        assertEquals(rendered.trim(), "<div>"
-                + "first line"
-                + System.lineSeparator()
-=======
         assertEquals(rendered.replaceAll("\\r", "").trim(), "<div>"
                 + "first line\n"
->>>>>>> 1fa1248b
                 + "second line"
                 + "</div>");
     }
