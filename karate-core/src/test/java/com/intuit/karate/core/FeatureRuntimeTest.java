package com.intuit.karate.core;

import com.intuit.karate.Match;
<<<<<<< HEAD
import com.intuit.karate.TestUtils;
import com.intuit.karate.report.ReportUtils;
=======
import com.intuit.karate.report.Report;
import com.intuit.karate.report.SuiteReports;
import java.io.File;
import static org.junit.jupiter.api.Assertions.*;
>>>>>>> 4fbd4362
import org.junit.jupiter.api.BeforeEach;
import org.junit.jupiter.api.Test;
import org.slf4j.Logger;
import org.slf4j.LoggerFactory;

import java.io.File;

import static org.junit.jupiter.api.Assertions.assertFalse;
import static org.junit.jupiter.api.Assertions.assertTrue;

/**
 * @author pthomas3
 */
class FeatureRuntimeTest {

    static final Logger logger = LoggerFactory.getLogger(FeatureRuntimeTest.class);

    boolean fail;
    FeatureRuntime fr;

    @BeforeEach
    void beforeEach() {
        fail = false;
    }

    private FeatureRuntime run(String name) {
        return run(name, null);
    }

    private FeatureRuntime run(String name, String configDir) {
        fr = TestUtils.runFeature("classpath:com/intuit/karate/core/" + name, configDir);
        if (fail) {
            assertTrue(fr.result.isFailed());
        } else {
            assertFalse(fr.result.isFailed());
        }
        return fr;
    }

    private File report() {
        Report report = SuiteReports.DEFAULT.featureReport(fr.suite, fr.result);
        File file = report.render("target/temp");        
        logger.debug("saved report: {}", file.getAbsolutePath());
        return file;
    }

    private void match(Object actual, Object expected) {
        Match.Result mr = Match.evaluate(actual).isEqualTo(expected);
        assertTrue(mr.pass, mr.message);
    }

    private void matchContains(Object actual, Object expected) {
        Match.Result mr = Match.evaluate(actual).contains(expected);
        assertTrue(mr.pass, mr.message);
    }

    @Test
    void testPrint() {
        run("print.feature");
    }

    @Test
    void testFail1() {
        fail = true;
        run("fail1.feature");
    }

    @Test
    void testCallOnce() {
        run("callonce-bg.feature");
    }

    @Test
    void testCallOnceWithUtilsPresentInKarateConfig() {
        run("callonce-bg.feature", "classpath:com/intuit/karate/core");
    }

    @Test
    void testCallOnceGlobal() {
        run("callonce-global.feature");
    }

    @Test
    void testTags() {
        run("tags.feature");
        match(fr.result.getVariables(), "{ configSource: 'normal', tagNames: ['two=foo,bar', 'one'], tagValues: { one: [], two: ['foo', 'bar'] } }");
    }

    @Test
    void testAbort() {
        run("abort.feature");
        match(fr.result.getVariables(), "{ configSource: 'normal', before: true }");
    }

    @Test
    void testFailApi() {
        fail = true;
        run("fail-api.feature");
        match(fr.result.getVariables(), "{ configSource: 'normal', before: true }");
    }

    @Test
    void testCallFeatureFromJs() {
        run("call-js.feature");
        matchContains(fr.result.getVariables(), "{ calledVar: 'hello world' }");
    }

    @Test
    void testCallJsFromFeatureUtilsDefinedInKarateConfig() {
        run("karate-config-fn.feature", "classpath:com/intuit/karate/core/");
        matchContains(fr.result.getVariables(), "{ helloVar: 'hello world' }");
    }

    @Test
    void testCallOnceJsFromFeatureUtilsDefinedInKarateConfig() {
        System.setProperty("karate.env", "callonce");
        run("callonce-config.feature", "classpath:com/intuit/karate/core/");
        matchContains(fr.result.getVariables(), "{ foo: 'hello foo' }");
        System.clearProperty("karate.env");
    }

    @Test
    void testKarateJsGetScenario() {
        System.setProperty("karate.env", "getscenario");
        run("karate-config-getscenario.feature", "classpath:com/intuit/karate/core/");
        System.clearProperty("karate.env");
    }

    @Test
    void testCallByTag() {
        run("call-by-tag.feature");
    }

    @Test
    void testCallByTagCalled() {
        run("call-by-tag-called.feature");
        matchContains(fr.result.getVariables(), "{ bar: 3 }"); // last scenario
    }

    @Test
    void testCopyAndClone() {
        run("copy.feature");
    }

    @Test
    void testMatchEachMagicVariables() {
        run("match-each-magic-variables.feature");
    }

    @Test
    void testEvalAndSet() {
        run("eval-and-set.feature");
    }

    @Test
    void testExtract() {
        run("extract.feature");
    }

    @Test
    void testConfigureInJs() {
        run("configure-in-js.feature");
    }

    @Test
    void testTable() {
        run("table.feature");
    }

    @Test
    void testSet() {
        run("set.feature");
    }

    @Test
    void testSetXml() {
        run("set-xml.feature");
    }

    @Test
    void testJsRead() {
        run("jsread/js-read.feature");
    }

    @Test
    void testJsRead2() {
        run("jsread/js-read-2.feature");
    }

    @Test
    void testJsRead3() {
        run("jsread/js-read-3.feature");
    }

    @Test
    void testJsRead4() {
        run("jsread/js-read-4.feature");
    }

    @Test
    void testJsMapRepeat() {
        run("js-map-repeat.feature");
    }

    @Test
    void testCallFeature() {
        run("call-feature.feature");
    }

    @Test
    void testOutlineGenerator() {
        run("outline-generator.feature");
    }

    @Test
    void testToBean() {
        run("to-bean.feature");
    }

    @Test
    void testOutlineBackground() {
        run("outline-background.feature");
    }

    @Test
    void testCallArg() {
        run("call-arg.feature");
    }

    @Test
    void testIgnoreStepFailure() {
        fail = true;
        run("ignore-step-failure.feature");
        ReportUtils.saveHtmlFeatureReport(fr.result, "target/report-test");
        // error log will should have logs on all failures
    }

}<|MERGE_RESOLUTION|>--- conflicted
+++ resolved
@@ -1,15 +1,10 @@
 package com.intuit.karate.core;
 
 import com.intuit.karate.Match;
-<<<<<<< HEAD
-import com.intuit.karate.TestUtils;
-import com.intuit.karate.report.ReportUtils;
-=======
 import com.intuit.karate.report.Report;
 import com.intuit.karate.report.SuiteReports;
 import java.io.File;
 import static org.junit.jupiter.api.Assertions.*;
->>>>>>> 4fbd4362
 import org.junit.jupiter.api.BeforeEach;
 import org.junit.jupiter.api.Test;
 import org.slf4j.Logger;
@@ -51,7 +46,7 @@
 
     private File report() {
         Report report = SuiteReports.DEFAULT.featureReport(fr.suite, fr.result);
-        File file = report.render("target/temp");        
+        File file = report.render("target/temp");
         logger.debug("saved report: {}", file.getAbsolutePath());
         return file;
     }
