package com.intuit.karate.core;

import com.intuit.karate.PerfHook;
import com.intuit.karate.Runner;
import com.intuit.karate.http.HttpRequest;
import java.util.Collections;
import java.util.List;
import java.util.Map;

import com.intuit.karate.match.Match;
import com.intuit.karate.match.MatchResult;
import org.junit.jupiter.api.AfterAll;
import org.junit.jupiter.api.BeforeAll;
import static org.junit.jupiter.api.Assertions.*;

import org.junit.jupiter.api.BeforeEach;
import org.junit.jupiter.api.Test;
import org.slf4j.Logger;
import org.slf4j.LoggerFactory;

/**
 *
 * @author pthomas3
 */
class PerfHookTest {

    static final Logger logger = LoggerFactory.getLogger(PerfHookTest.class);

    static MockServer server;

    @BeforeAll
    static void beforeAll() {
        server = MockServer
                .feature("classpath:com/intuit/karate/core/perf-mock.feature")
                .http(0).build();
        System.setProperty("karate.server.port", server.getPort() + "");
    }

    @BeforeEach
    void beforeEach() {
        eventName = null;
        failed = null;
        vars = null;
    }

    @AfterAll
    static void afterAll() {
        server.stop();
    }

    @Test
    void testPerfHook1() {
        // Run a passing scenario
        List<String> tags = Collections.singletonList("@name=pass");
        String bar = "one";
        Map<String, Object> arg = Collections.singletonMap("bar", bar);
        Runner.callAsync("classpath:com/intuit/karate/core/perf.feature", tags, arg, perfHook);
        assertEquals(eventName, "http://localhost:" + server.getPort() + "/hello?foo=" + bar);
        assertFalse(failed);
        match(vars, "{ bar: '" + bar + "', responseHeaders: { content-type: ['application/json'], content-length: [#string], server: [#string], date: [#string] }, configSource: 'normal', responseStatus: 200, response: { foo: ['" + bar + "'] } }");
    }

    @Test
    void testPerfHook2() {
        // Run a scenario which fails the status check
        List<String> tags = Collections.singletonList("@name=failStatus");
        String bar = "two";
        Map<String, Object> arg = Collections.singletonMap("bar", bar);
        Runner.callAsync("classpath:com/intuit/karate/core/perf.feature", tags, arg, perfHook);
        assertEquals(eventName, "http://localhost:" + server.getPort() + "/hello?foo=" + bar);
        assertTrue(failed);
        match(vars, "{ bar: '" + bar + "', responseHeaders: { content-type: ['application/json'], content-length: [#string], server: [#string], date: [#string] }, configSource: 'normal', responseStatus: 200, response: { foo: ['" + bar + "'] } }");
    }

    @Test
    void testPerfHook3() {
        // Run a scenario which fails the response match
        List<String> tags = Collections.singletonList("@name=failResponse");
        String bar = "three";
        Map<String, Object> arg = Collections.singletonMap("bar", bar);
        Runner.callAsync("classpath:com/intuit/karate/core/perf.feature", tags, arg, perfHook);
        assertEquals(eventName, "http://localhost:" + server.getPort() + "/hello?foo=" + bar);
        assertTrue(failed);
        match(vars, "{ bar: '" + bar + "', responseHeaders: { content-type: ['application/json'], content-length: [#string], server: [#string], date: [#string] }, configSource: 'normal', responseStatus: 200, response: { foo: ['" + bar + "'] } }");
    }

    @Test
    void testPerfHook4() {
        // Run a scenario without passing a required argument
        List<String> tags = Collections.singletonList("@name=pass");
        Map<String, Object> arg = Collections.emptyMap();
        Runner.callAsync("classpath:com/intuit/karate/core/perf.feature", tags, arg, perfHook);
        assertNull(eventName);
        assertTrue(failed);
        match(vars, "{ configSource: 'normal' }");
    }

    @Test
    void testPerfHook5() {
        // Run a scenario which doesn't exist
        List<String> tags = Collections.singletonList("@name=doesntExist");
        Map<String, Object> arg = Collections.emptyMap();
        Runner.callAsync("classpath:com/intuit/karate/core/perf.feature", tags, arg, perfHook);
        assertNull(eventName);
        assertFalse(failed);
        assertNull(vars);
    }

    @Test
    void testPerfHook6() {
        // Run a feature which doesn't exist
        List<String> tags = Collections.emptyList();
        Map<String, Object> arg = Collections.emptyMap();
        boolean pass = false;
        try {
            Runner.callAsync("classpath:com/intuit/karate/core/doesntExist.feature", tags, arg, perfHook);
        } catch (RuntimeException e) {
            pass = true;
        }
        assertTrue(pass);
        assertNull(eventName);
        assertNull(failed);
        assertNull(vars);
    }

    private void match(Object actual, Object expected) {
        MatchResult mr = Match.that(actual).isEqualTo(expected);
        assertTrue(mr.pass, mr.message);
    }
    
    String eventName;
    Boolean failed;
    Map<String, Object> vars;

    PerfHook perfHook = new PerfHook() {

        @Override
        public String getPerfEventName(HttpRequest request, ScenarioRuntime sr) {
            return request.getUrl();
        }

        @Override
        public void reportPerfEvent(PerfEvent event) {
            eventName = event.getName();
            logger.debug("perf event: {}", eventName);
        }

        @Override
        public void submit(Runnable runnable) {
            logger.debug("submit called");
            runnable.run();
        }

        @Override
<<<<<<< HEAD
        public void afterFeature(boolean failed, Map<String, Object> vars) {
=======
        public void afterFeature(FeatureResult fr) {
>>>>>>> 791911c4
            logger.debug("afterFeature called");
            PerfHookTest.this.failed = failed;
            PerfHookTest.this.vars = vars;
        }
    };

}<|MERGE_RESOLUTION|>--- conflicted
+++ resolved
@@ -4,16 +4,10 @@
 import com.intuit.karate.Runner;
 import com.intuit.karate.http.HttpRequest;
 import java.util.Collections;
-import java.util.List;
 import java.util.Map;
-
-import com.intuit.karate.match.Match;
-import com.intuit.karate.match.MatchResult;
 import org.junit.jupiter.api.AfterAll;
 import org.junit.jupiter.api.BeforeAll;
 import static org.junit.jupiter.api.Assertions.*;
-
-import org.junit.jupiter.api.BeforeEach;
 import org.junit.jupiter.api.Test;
 import org.slf4j.Logger;
 import org.slf4j.LoggerFactory;
@@ -36,101 +30,19 @@
         System.setProperty("karate.server.port", server.getPort() + "");
     }
 
-    @BeforeEach
-    void beforeEach() {
-        eventName = null;
-        failed = null;
-        vars = null;
-    }
-
     @AfterAll
     static void afterAll() {
         server.stop();
     }
 
     @Test
-    void testPerfHook1() {
-        // Run a passing scenario
-        List<String> tags = Collections.singletonList("@name=pass");
-        String bar = "one";
-        Map<String, Object> arg = Collections.singletonMap("bar", bar);
-        Runner.callAsync("classpath:com/intuit/karate/core/perf.feature", tags, arg, perfHook);
-        assertEquals(eventName, "http://localhost:" + server.getPort() + "/hello?foo=" + bar);
-        assertFalse(failed);
-        match(vars, "{ bar: '" + bar + "', responseHeaders: { content-type: ['application/json'], content-length: [#string], server: [#string], date: [#string] }, configSource: 'normal', responseStatus: 200, response: { foo: ['" + bar + "'] } }");
-    }
-
-    @Test
-    void testPerfHook2() {
-        // Run a scenario which fails the status check
-        List<String> tags = Collections.singletonList("@name=failStatus");
-        String bar = "two";
-        Map<String, Object> arg = Collections.singletonMap("bar", bar);
-        Runner.callAsync("classpath:com/intuit/karate/core/perf.feature", tags, arg, perfHook);
-        assertEquals(eventName, "http://localhost:" + server.getPort() + "/hello?foo=" + bar);
-        assertTrue(failed);
-        match(vars, "{ bar: '" + bar + "', responseHeaders: { content-type: ['application/json'], content-length: [#string], server: [#string], date: [#string] }, configSource: 'normal', responseStatus: 200, response: { foo: ['" + bar + "'] } }");
-    }
-
-    @Test
-    void testPerfHook3() {
-        // Run a scenario which fails the response match
-        List<String> tags = Collections.singletonList("@name=failResponse");
-        String bar = "three";
-        Map<String, Object> arg = Collections.singletonMap("bar", bar);
-        Runner.callAsync("classpath:com/intuit/karate/core/perf.feature", tags, arg, perfHook);
-        assertEquals(eventName, "http://localhost:" + server.getPort() + "/hello?foo=" + bar);
-        assertTrue(failed);
-        match(vars, "{ bar: '" + bar + "', responseHeaders: { content-type: ['application/json'], content-length: [#string], server: [#string], date: [#string] }, configSource: 'normal', responseStatus: 200, response: { foo: ['" + bar + "'] } }");
-    }
-
-    @Test
-    void testPerfHook4() {
-        // Run a scenario without passing a required argument
-        List<String> tags = Collections.singletonList("@name=pass");
-        Map<String, Object> arg = Collections.emptyMap();
-        Runner.callAsync("classpath:com/intuit/karate/core/perf.feature", tags, arg, perfHook);
-        assertNull(eventName);
-        assertTrue(failed);
-        match(vars, "{ configSource: 'normal' }");
-    }
-
-    @Test
-    void testPerfHook5() {
-        // Run a scenario which doesn't exist
-        List<String> tags = Collections.singletonList("@name=doesntExist");
-        Map<String, Object> arg = Collections.emptyMap();
-        Runner.callAsync("classpath:com/intuit/karate/core/perf.feature", tags, arg, perfHook);
-        assertNull(eventName);
-        assertFalse(failed);
-        assertNull(vars);
-    }
-
-    @Test
-    void testPerfHook6() {
-        // Run a feature which doesn't exist
-        List<String> tags = Collections.emptyList();
-        Map<String, Object> arg = Collections.emptyMap();
-        boolean pass = false;
-        try {
-            Runner.callAsync("classpath:com/intuit/karate/core/doesntExist.feature", tags, arg, perfHook);
-        } catch (RuntimeException e) {
-            pass = true;
-        }
-        assertTrue(pass);
-        assertNull(eventName);
-        assertNull(failed);
-        assertNull(vars);
-    }
-
-    private void match(Object actual, Object expected) {
-        MatchResult mr = Match.that(actual).isEqualTo(expected);
-        assertTrue(mr.pass, mr.message);
+    void testPerfHook() {
+        Map<String, Object> arg = Collections.singletonMap("foo", "bar");
+        Runner.callAsync("classpath:com/intuit/karate/core/perf.feature", Collections.EMPTY_LIST, arg, perfHook);
+        assertEquals(eventName, "http://localhost:" + server.getPort() + "/hello?foo=bar");
     }
     
     String eventName;
-    Boolean failed;
-    Map<String, Object> vars;
 
     PerfHook perfHook = new PerfHook() {
 
@@ -152,14 +64,8 @@
         }
 
         @Override
-<<<<<<< HEAD
-        public void afterFeature(boolean failed, Map<String, Object> vars) {
-=======
         public void afterFeature(FeatureResult fr) {
->>>>>>> 791911c4
             logger.debug("afterFeature called");
-            PerfHookTest.this.failed = failed;
-            PerfHookTest.this.vars = vars;
         }
     };
 
