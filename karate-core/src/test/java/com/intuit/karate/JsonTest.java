--- conflicted
+++ resolved
@@ -93,7 +93,6 @@
         Json json = Json.of("[]");
         json.set("$[0].name.first", "Bob");
         match(json, "[{ name: { first: 'Bob' } }]");
-<<<<<<< HEAD
     }
 
     @Test
@@ -104,9 +103,6 @@
         json.set("first.fifth[0].sixth[1].seventh[2]","hello");
         match(json,"{ first :{ second :[{ third :[{ fourth :[ 'hello' ]}]}], fifth :[{ sixth :[null,{ seventh :[null,null, hello ]}]}]}}");
     }
-=======
-    }        
->>>>>>> 8f726284
     
     @Test
     void testJsonApi() {
