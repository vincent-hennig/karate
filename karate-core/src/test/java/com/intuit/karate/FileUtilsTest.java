/*
 * The MIT License
 *
 * Copyright 2019 Intuit Inc.
 *
 * Permission is hereby granted, free of charge, to any person obtaining a copy
 * of this software and associated documentation files (the "Software"), to deal
 * in the Software without restriction, including without limitation the rights
 * to use, copy, modify, merge, publish, distribute, sublicense, and/or sell
 * copies of the Software, and to permit persons to whom the Software is
 * furnished to do so, subject to the following conditions:
 *
 * The above copyright notice and this permission notice shall be included in
 * all copies or substantial portions of the Software.
 *
 * THE SOFTWARE IS PROVIDED "AS IS", WITHOUT WARRANTY OF ANY KIND, EXPRESS OR
 * IMPLIED, INCLUDING BUT NOT LIMITED TO THE WARRANTIES OF MERCHANTABILITY,
 * FITNESS FOR A PARTICULAR PURPOSE AND NONINFRINGEMENT. IN NO EVENT SHALL THE
 * AUTHORS OR COPYRIGHT HOLDERS BE LIABLE FOR ANY CLAIM, DAMAGES OR OTHER
 * LIABILITY, WHETHER IN AN ACTION OF CONTRACT, TORT OR OTHERWISE, ARISING FROM,
 * OUT OF OR IN CONNECTION WITH THE SOFTWARE OR THE USE OR OTHER DEALINGS IN
 * THE SOFTWARE.
 */
package com.intuit.karate;

import com.intuit.karate.core.Feature;
import com.intuit.karate.core.FeatureParser;
import com.intuit.karate.exception.KarateException;
import java.io.File;
import java.net.URL;
import java.net.URLClassLoader;
import java.nio.file.Path;
import java.util.Collections;
import java.util.List;
import java.util.Map;

import static org.junit.Assert.*;
import org.junit.Test;
import org.slf4j.Logger;
import org.slf4j.LoggerFactory;

/**
 *
 * @author pthomas3
 */
public class FileUtilsTest {

    private static final Logger logger = LoggerFactory.getLogger(FileUtilsTest.class);

    @Test
    public void testIsClassPath() {
        assertFalse(FileUtils.isClassPath("foo/bar/baz"));
        assertTrue(FileUtils.isClassPath("classpath:foo/bar/baz"));
    }

    @Test
    public void testIsFilePath() {
        assertFalse(FileUtils.isFilePath("foo/bar/baz"));
        assertTrue(FileUtils.isFilePath("file:/foo/bar/baz"));
    }

    @Test
    public void testIsThisPath() {
        assertFalse(FileUtils.isThisPath("foo/bar/baz"));
        assertTrue(FileUtils.isThisPath("this:/foo/bar/baz"));
    }

    @Test
    public void testIsJsonFile() {
        assertFalse(FileUtils.isJsonFile("foo.txt"));
        assertTrue(FileUtils.isJsonFile("foo.json"));
    }

    @Test
    public void testIsJavaScriptFile() {
        assertFalse(FileUtils.isJavaScriptFile("foo.txt"));
        assertTrue(FileUtils.isJavaScriptFile("foo.js"));
    }

    @Test
    public void testIsYamlFile() {
        assertFalse(FileUtils.isYamlFile("foo.txt"));
        assertTrue(FileUtils.isYamlFile("foo.yaml"));
        assertTrue(FileUtils.isYamlFile("foo.yml"));
    }

    @Test
    public void testIsXmlFile() {
        assertFalse(FileUtils.isXmlFile("foo.txt"));
        assertTrue(FileUtils.isXmlFile("foo.xml"));
    }

    @Test
    public void testIsTextFile() {
        assertFalse(FileUtils.isTextFile("foo.xml"));
        assertTrue(FileUtils.isTextFile("foo.txt"));
    }

    @Test
    public void testIsCsvFile() {
        assertFalse(FileUtils.isCsvFile("foo.txt"));
        assertTrue(FileUtils.isCsvFile("foo.csv"));
    }

    @Test
    public void testIsGraphQlFile() {
        assertFalse(FileUtils.isGraphQlFile("foo.txt"));
        assertTrue(FileUtils.isGraphQlFile("foo.graphql"));
        assertTrue(FileUtils.isGraphQlFile("foo.gql"));
    }

    @Test
    public void testIsFeatureFile() {
        assertFalse(FileUtils.isFeatureFile("foo.txt"));
        assertTrue(FileUtils.isFeatureFile("foo.feature"));
    }

    @Test
    public void testRemovePrefix() {
        assertEquals("baz", FileUtils.removePrefix("foobar:baz"));
        assertEquals("foobarbaz", FileUtils.removePrefix("foobarbaz"));
        assertNull(FileUtils.removePrefix(null));
    }

    @Test
    public void testToStringBytes() {
        final byte[] bytes = {102, 111, 111, 98, 97, 114};
        assertEquals("foobar", FileUtils.toString(bytes));
        assertNull(FileUtils.toString((byte[]) null));
    }

    @Test
    public void testToBytesString() {
        final byte[] bytes = {102, 111, 111, 98, 97, 114};
        assertArrayEquals(bytes, FileUtils.toBytes("foobar"));
        assertNull(FileUtils.toBytes((String) null));
    }

    @Test
    public void testReplaceFileExtension() {
        assertEquals("foo.bar", FileUtils.replaceFileExtension("foo.txt", "bar"));
        assertEquals("foo.baz", FileUtils.replaceFileExtension("foo", "baz"));
    }

    @Test
    public void testWindowsFileNames() {
        String path = "com/intuit/karate/cucumber/scenario.feature";
        String fixed = FileUtils.toPackageQualifiedName(path);
        assertEquals("com.intuit.karate.cucumber.scenario", fixed);
        path = "file:C:\\Users\\Karate\\scenario.feature";
        fixed = FileUtils.toPackageQualifiedName(path);
        assertEquals("Users.Karate.scenario", fixed);
        path = "file:../Karate/scenario.feature";
        fixed = FileUtils.toPackageQualifiedName(path);
        assertEquals("Karate.scenario", fixed);
    }

    @Test
    public void testRenameZeroLengthFile() {
        long time = System.currentTimeMillis();
        String name = "target/" + time + ".json";
        FileUtils.writeToFile(new File(name), "");
        FileUtils.renameFileIfZeroBytes(name);
        File file = new File(name + ".fail");
        assertTrue(file.exists());
    }

    @Test
    public void testScanFile() {
        String relativePath = "classpath:com/intuit/karate/test/test.feature";
        ClassLoader cl = getClass().getClassLoader();
        List<Resource> files = FileUtils.scanForFeatureFilesOnClassPath(cl);
        boolean found = false;
        for (Resource file : files) {
            String actualPath = file.getRelativePath().replace('\\', '/');
            if (actualPath.equals(relativePath)) {
                String temp = FileUtils.toRelativeClassPath(file.getPath(), cl);
                assertEquals(temp, actualPath);
                found = true;
                break;
            }
        }
        assertTrue(found);
    }

    @Test
    public void testScanFileWithLineNumber() {
        String relativePath = "classpath:com/intuit/karate/test/test.feature:3";
        List<Resource> files = FileUtils.scanForFeatureFiles(Collections.singletonList(relativePath), getClass().getClassLoader());
        assertEquals(1, files.size());
        assertEquals(3, files.get(0).getLine());
    }

    @Test
    public void testScanFilePath() {
        String relativePath = "classpath:com/intuit/karate/test";
        List<Resource> files = FileUtils.scanForFeatureFiles(true, relativePath, getClass().getClassLoader());
        assertEquals(1, files.size());
    }

    @Test
    public void testRelativePathForClass() {
        assertEquals("classpath:com/intuit/karate", FileUtils.toRelativeClassPath(getClass()));
    }

    @Test
    public void testGetAllClasspaths() {
        List<URL> urls = FileUtils.getAllClassPathUrls(getClass().getClassLoader());
        for (URL url : urls) {
            logger.debug("url: {}", url);
        }
    }
    
    @Test
    public void testGetClasspathAbsolute() {
        File file = new File("src/test/java/com/intuit/karate/multi-scenario.feature").getAbsoluteFile();
        String scan = "classpath:" + file.getPath();
        List<Resource> resources = FileUtils.scanForFeatureFiles(Collections.singletonList(scan), ClassLoader.getSystemClassLoader());
        assertEquals(1, resources.size());
        assertEquals(file, resources.get(0).getPath().toFile());
    }    

    private static ClassLoader getJarClassLoader() throws Exception {
        File jar = new File("src/test/resources/karate-test.jar");
        assertTrue(jar.exists());
        return new URLClassLoader(new URL[]{jar.toURI().toURL()});
    }

    @Test
    public void testUsingKarateBase() throws Exception {
        String relativePath = "classpath:demo/jar1/caller.feature";
        ClassLoader cl = getJarClassLoader();
        Path path = FileUtils.fromRelativeClassPath(relativePath, cl);
<<<<<<< HEAD
        Resource resource = new Resource(cl, path, relativePath, -1);
=======
        Resource resource = new Resource(path, relativePath, -1, cl);
>>>>>>> 075beaa9
        Feature feature = FeatureParser.parse(resource);
        try {
            Map<String, Object> map = Runner.runFeature(feature, null, true);
            fail("we should not have reached here");
        } catch (Exception e) {
            assertTrue(e instanceof KarateException);
        }
    }
    
    @Test
    public void testUsingBadPath() {
        String relativePath = "/foo/bar/feeder.feature";
        try {
            FeatureParser.parse(relativePath);
            fail("we should not have reached here");
        } catch (Exception e) {
            assertEquals(e.getCause().getClass(), java.io.FileNotFoundException.class);
        }
    }

}<|MERGE_RESOLUTION|>--- conflicted
+++ resolved
@@ -231,11 +231,7 @@
         String relativePath = "classpath:demo/jar1/caller.feature";
         ClassLoader cl = getJarClassLoader();
         Path path = FileUtils.fromRelativeClassPath(relativePath, cl);
-<<<<<<< HEAD
-        Resource resource = new Resource(cl, path, relativePath, -1);
-=======
         Resource resource = new Resource(path, relativePath, -1, cl);
->>>>>>> 075beaa9
         Feature feature = FeatureParser.parse(resource);
         try {
             Map<String, Object> map = Runner.runFeature(feature, null, true);
