--- conflicted
+++ resolved
@@ -400,15 +400,10 @@
 For more information on the Docker containers for Karate and how to use them, refer to the wiki: [Docker](https://github.com/intuit/karate/wiki/Docker).
 
 ## Driver Types
-<<<<<<< HEAD
-type | default port | default executable | description
----- | ---------------- | ---------------------- | -----------
-=======
 The recommendation is that you prefer `chrome` for development, and once you have the tests running smoothly - you can switch to a different WebDriver implementation.
 
 type | default port | default executable | description
 ---- | ------------ | ------------------ | -----------
->>>>>>> a6ab1326
 [`chrome`](https://chromedevtools.github.io/devtools-protocol/) | 9222 | mac: `/Applications/Google Chrome.app/Contents/MacOS/Google Chrome`<br/>win: `C:/Program Files (x86)/Google/Chrome/Application/chrome.exe` | "native" Chrome automation via the [DevTools protocol](https://chromedevtools.github.io/devtools-protocol/)
 [`chromedriver`](https://sites.google.com/a/chromium.org/chromedriver/home) | 9515 | `chromedriver` | W3C Chrome Driver
 [`geckodriver`](https://github.com/mozilla/geckodriver) | 4444 | `geckodriver` | W3C Gecko Driver (Firefox)
