--- conflicted
+++ resolved
@@ -93,11 +93,7 @@
     @Test
     public void testClassPathJarResource() throws Exception {
         String relativePath = "classpath:example/dependency.feature";
-<<<<<<< HEAD
-        Resource resource = new Resource(getJarClassLoader2(), relativePath);
-=======
         Resource resource = new Resource(relativePath, getContext().classLoader);
->>>>>>> 0cdaa471
         String temp = resource.getAsString();
         logger.debug("string: {}", temp);
     }
