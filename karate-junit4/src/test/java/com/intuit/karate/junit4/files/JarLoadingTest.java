package com.intuit.karate.junit4.files;

import com.intuit.karate.CallContext;
import com.intuit.karate.Resource;
import com.intuit.karate.FileUtils;
import com.intuit.karate.core.Feature;
import com.intuit.karate.core.FeatureParser;
import com.intuit.karate.Runner;
import com.intuit.karate.core.FeatureContext;
import com.intuit.karate.core.ScenarioContext;
import java.io.File;
import java.lang.reflect.Method;
import java.net.URL;
import java.net.URLClassLoader;
import java.nio.file.Path;
import java.util.ArrayList;
import java.util.Collections;
import java.util.List;
import java.util.Map;
import java.util.concurrent.Callable;
import java.util.concurrent.ExecutorService;
import java.util.concurrent.Executors;
import java.util.concurrent.Future;
import org.junit.Test;
import static org.junit.Assert.*;
import org.slf4j.Logger;
import org.slf4j.LoggerFactory;

/**
 *
 * @author pthomas3
 */
public class JarLoadingTest {

    private static final Logger logger = LoggerFactory.getLogger(JarLoadingTest.class);

    private static ClassLoader getJarClassLoader1() throws Exception {
        File jar = new File("../karate-core/src/test/resources/karate-test.jar");
        assertTrue(jar.exists());
        return new URLClassLoader(new URL[]{jar.toURI().toURL()});
    }

    @Test
    public void testRunningFromJarFile() throws Exception {
        ClassLoader cl = getJarClassLoader1();
        Class main = cl.loadClass("demo.jar1.Main");
        Method meth = main.getMethod("hello");
        Object result = meth.invoke(null);
        assertEquals("hello world", result);
        List<Resource> list = FileUtils.scanForFeatureFiles(Collections.singletonList("classpath:demo"), cl);
        assertEquals(4, list.size());
        logger.debug("resources: {}", list);
        list = FileUtils.scanForFeatureFiles(Collections.singletonList("classpath:demo/jar1/caller.feature"), cl);
        assertEquals(1, list.size());
        Resource resource = list.get(0);
        assertTrue(FileUtils.isJarPath(resource.getPath().toUri()));
        Path path = FileUtils.fromRelativeClassPath("classpath:demo/jar1/caller.feature", cl);
        String relativePath = FileUtils.toRelativeClassPath(path, cl);
        assertEquals("classpath:demo/jar1/caller.feature", relativePath);
        Feature feature = FeatureParser.parse(resource);
        Thread.currentThread().setContextClassLoader(cl);
        Map<String, Object> map = Runner.runFeature(feature, null, false);
        assertEquals(true, map.get("success"));
    }

    @Test
    public void testFileUtilsForJarFile() throws Exception {
        File file = new File("src/test/java/common.feature");
        assertTrue(!FileUtils.isJarPath(file.toPath().toUri()));
        ClassLoader cl = getJarClassLoader1();
        Class main = cl.loadClass("demo.jar1.Main");
        Path path = FileUtils.getPathContaining(main);
        assertTrue(FileUtils.isJarPath(path.toUri()));
        String relativePath = FileUtils.toRelativeClassPath(path, cl);
        assertEquals("classpath:", relativePath); // TODO doesn't matter but fix in future if possible
        path = FileUtils.fromRelativeClassPath("classpath:demo/jar1", cl);
        assertEquals(path.toString(), "/demo/jar1");
    }
    
    private static ClassLoader getJarClassLoader2() throws Exception {
        File jar = new File("../karate-core/src/test/resources/karate-test2.jar");
        assertTrue(jar.exists());
        return new URLClassLoader(new URL[]{jar.toURI().toURL()});
    }    
    
    private ScenarioContext getContext() throws Exception {
        Path featureDir = FileUtils.getPathContaining(getClass());
        FeatureContext featureContext = FeatureContext.forWorkingDir("dev", featureDir.toFile());
        CallContext callContext = new CallContext(null, true);
        return new ScenarioContext(featureContext, callContext, getJarClassLoader2(), null, null);
    }    

    @Test
    public void testClassPathJarResource() throws Exception {
        String relativePath = "classpath:example/dependency.feature";
        Resource resource = new Resource(getJarClassLoader2(), relativePath);
        String temp = resource.getAsString();
        logger.debug("string: {}", temp);
    }

    @Test
    public void testUsingKarateBase() throws Exception {
        String relativePath = "classpath:demo/jar1/caller.feature";
        ClassLoader cl = getJarClassLoader1();
        ExecutorService executor = Executors.newFixedThreadPool(10);
        List<Callable<Boolean>> list = new ArrayList();
        for (int i = 0; i < 10; i++) {
            list.add(() -> {
<<<<<<< HEAD
                Resource resource = new Resource(cl, relativePath);
=======
                Path path = FileUtils.fromRelativeClassPath(relativePath, cl);
                logger.debug("path: {}", path);
                Resource resource = new Resource(path, relativePath, -1, cl);
>>>>>>> 075beaa9
                Feature feature = FeatureParser.parse(resource);
                Map<String, Object> map = Runner.runFeature(feature, null, true);
                Boolean result = (Boolean) map.get("success");
                logger.debug("done: {}", result);
                return result;
            });
        }
        List<Future<Boolean>> futures = executor.invokeAll(list);
        for (Future<Boolean> f : futures) {
            assertTrue(f.get());
        }
        executor.shutdownNow();
    }

}<|MERGE_RESOLUTION|>--- conflicted
+++ resolved
@@ -76,19 +76,19 @@
         path = FileUtils.fromRelativeClassPath("classpath:demo/jar1", cl);
         assertEquals(path.toString(), "/demo/jar1");
     }
-    
+
     private static ClassLoader getJarClassLoader2() throws Exception {
         File jar = new File("../karate-core/src/test/resources/karate-test2.jar");
         assertTrue(jar.exists());
         return new URLClassLoader(new URL[]{jar.toURI().toURL()});
-    }    
-    
+    }
+
     private ScenarioContext getContext() throws Exception {
         Path featureDir = FileUtils.getPathContaining(getClass());
         FeatureContext featureContext = FeatureContext.forWorkingDir("dev", featureDir.toFile());
         CallContext callContext = new CallContext(null, true);
         return new ScenarioContext(featureContext, callContext, getJarClassLoader2(), null, null);
-    }    
+    }
 
     @Test
     public void testClassPathJarResource() throws Exception {
@@ -106,13 +106,9 @@
         List<Callable<Boolean>> list = new ArrayList();
         for (int i = 0; i < 10; i++) {
             list.add(() -> {
-<<<<<<< HEAD
-                Resource resource = new Resource(cl, relativePath);
-=======
                 Path path = FileUtils.fromRelativeClassPath(relativePath, cl);
                 logger.debug("path: {}", path);
                 Resource resource = new Resource(path, relativePath, -1, cl);
->>>>>>> 075beaa9
                 Feature feature = FeatureParser.parse(resource);
                 Map<String, Object> map = Runner.runFeature(feature, null, true);
                 Boolean result = (Boolean) map.get("success");
