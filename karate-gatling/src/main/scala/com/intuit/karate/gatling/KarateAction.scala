package com.intuit.karate.gatling

import java.util.Collections
import java.util.function.Consumer

import akka.actor.ActorSystem
import com.intuit.karate.core._
import com.intuit.karate.http.HttpRequest
import com.intuit.karate.{PerfHook, Runner}
import io.gatling.commons.stats.{KO, OK}
import io.gatling.commons.util.Clock
import io.gatling.core.action.{Action, ExitableAction}
import io.gatling.core.session.Session
import io.gatling.core.stats.StatsEngine

import scala.collection.JavaConverters._
import scala.concurrent.duration.{Duration, MILLISECONDS}
import scala.concurrent.{Await, ExecutionContextExecutor, Future}

class KarateAction(val name: String, val tags: Seq[String], val protocol: KarateProtocol, val system: ActorSystem,
                   val statsEngine: StatsEngine, val clock: Clock, val next: Action) extends ExitableAction {

  def pause(time: Int) = {
    val duration = Duration(time, MILLISECONDS)
    try {
      Await.result(Future.never, duration)
    } catch {
      // we do all this to achieve a non-blocking "pause"
      // and the timeout exception will ALWAYS be thrown
      case e: Throwable => // do nothing
    }
  }

  override def execute(session: Session) = {

    implicit val executor: ExecutionContextExecutor = system.dispatcher

    val perfHook = new PerfHook {

      override def getPerfEventName(req: HttpRequest, sr: ScenarioRuntime): String = {
        val customName = protocol.nameResolver.apply(req, sr)
        val finalName = if (customName != null) customName else protocol.defaultNameResolver.apply(req, sr)
        val pauseTime = protocol.pauseFor(finalName, req.getMethod)
        if (pauseTime > 0) pause(pauseTime)
        return if (customName != null) customName else req.getMethod + " " + finalName
      }

      override def reportPerfEvent(event: PerfEvent): Unit = {
        val okOrNot = if (event.isFailed) KO else OK
        val message = if (event.getMessage == null) None else Option(event.getMessage)
        statsEngine.logResponse(session.scenario, List.empty, event.getName, event.getStartTime, event.getEndTime, okOrNot, Option(event.getStatusCode + ""), message)
      }

      override def submit(r: Runnable): Unit = Future {
        r.run()
      }

<<<<<<< HEAD
      override def afterFeature(failed: Boolean, vars: java.util.Map[String, Object]): Unit = {
        val map = if (vars == null) Map.empty else {
          vars.remove("__gatling")
          vars.asScala
        }
        next ! (if (failed) session.copy(baseStatus = KO) else session).setAll(map)
=======
      override def afterFeature(fr: FeatureResult): Unit = {
        val vars = fr.getVariables
        val attributes = if (vars == null) Map.empty else {
          vars.remove("__gatling")
          vars.asScala
        }
        if (fr.isEmpty || fr.isFailed) {
          next ! session.markAsFailed.setAll(attributes)
        } else {
          next ! session.setAll(attributes)
        }
>>>>>>> 791911c4
      }
    }

    val pauseFunction: Consumer[java.lang.Number] = t => pause(t.intValue())
    val attribs: Object = (session.attributes + ("userId" -> session.userId) + ("pause" -> pauseFunction))
      .asInstanceOf[Map[String, AnyRef]].asJava
    val arg = Collections.singletonMap("__gatling", attribs)
    Runner.callAsync(name, tags.asJava, arg, perfHook)

  }

}<|MERGE_RESOLUTION|>--- conflicted
+++ resolved
@@ -55,14 +55,6 @@
         r.run()
       }
 
-<<<<<<< HEAD
-      override def afterFeature(failed: Boolean, vars: java.util.Map[String, Object]): Unit = {
-        val map = if (vars == null) Map.empty else {
-          vars.remove("__gatling")
-          vars.asScala
-        }
-        next ! (if (failed) session.copy(baseStatus = KO) else session).setAll(map)
-=======
       override def afterFeature(fr: FeatureResult): Unit = {
         val vars = fr.getVariables
         val attributes = if (vars == null) Map.empty else {
@@ -74,7 +66,6 @@
         } else {
           next ! session.setAll(attributes)
         }
->>>>>>> 791911c4
       }
     }
 
