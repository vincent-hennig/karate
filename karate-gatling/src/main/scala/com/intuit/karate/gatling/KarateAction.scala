--- conflicted
+++ resolved
@@ -1,6 +1,7 @@
 package com.intuit.karate.gatling
 
 import java.io.File
+import java.util.Collections
 import java.util.function.Consumer
 
 import scala.collection.JavaConverters._
@@ -58,21 +59,10 @@
 
     val asyncSystem: Consumer[Runnable] = r => getActor() ! r
     val asyncNext: Runnable = () => next ! session
-<<<<<<< HEAD
-=======
-    val args = KarateAction.prefixKeys(session.attributes + ("userId" -> session.userId)).asInstanceOf[Map[String, AnyRef]].asJava
-    val callContext = new CallContext(null, 0, args, -1, false, true, null, asyncSystem, asyncNext, stepInterceptor)
->>>>>>> 0b1f9729
-
-    Runner.callAsync(name, executionHook, asyncSystem, asyncNext)
+    val attribs: Object = (session.attributes + ("userId" -> session.userId)).asInstanceOf[Map[String, AnyRef]].asJava
+    val arg = Collections.singletonMap("__gatling", attribs);
+    Runner.callAsync(name, arg, executionHook, asyncSystem, asyncNext)
 
   }
 
 }
-
-private[gatling] object KarateAction {
-  // a prefix for all gatling session attributes and the gatling userId, to avoid collisions with other user defined variables in the context
-  private val ArgPrefix = "__gatlingSession_"
-
-  def prefixKeys[V](attr:Map[String, V]):Map[String, V] = attr.map { case (key, value) => (ArgPrefix + key, value) }
-}
