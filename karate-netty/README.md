--- conflicted
+++ resolved
@@ -197,16 +197,7 @@
 java -jar karate.jar some/folder
 ```
 
-<<<<<<< HEAD
-Refer to the [jbang documentation](https://github.com/jbangdev/jbang) for more options.
-
-## Downloading
-The only pre-requisite (if not using [jbang](#jbang)) is the [Java Runtime Environment](http://www.oracle.com/technetwork/java/javase/downloads/index.html). Note that the "lighter" JRE is sufficient, not the full-blown JDK (Java Development Kit). At least Java 11 is required, and there's a good chance you already have it installed. You can confirm this by typing `java -version` on the command line.
-
-> Tip: Rename the file to `karate.jar` to make the [commands](#usage) easier to type !
-=======
 You can have multiple features (separated by spaces) or even folder paths as the last part of the command. Karate will run all feature files found in sub-directories.
->>>>>>> 2b9d6260
 
 For filtering tests to run, see the [tags](#tags) and [scenario name](#scenario-name) options below.
 
