# Karate Netty
## API Test-Doubles Made `Simple.`
And [Consumer Driven Contracts](https://martinfowler.com/articles/consumerDrivenContracts.html) made easy.

# Index

<table>
<tr>
  <th>Start</th>
  <td>
      <a href="#standalone-jar">Standalone JAR</a>
    | <a href="#jbang">jbang</a>
    | <a href="#downloading">Downloading</a>
    | <a href="#quick-start">Quick Start</a>
    | <a href="#usage">Usage</a>
    | <a href="#logging">Logging</a>
    | <a href="#the-worlds-smallest-microservice-">The World's Smallest Microservice</a>
  </td>
</tr>
<tr>
  <th>Life Cycle</th>
  <td>
      <a href="#embedding">Java / JUnit</a>
    | <a href="#within-a-karate-test">Within a Karate Test</a>  
    | <a href="#background"><code>Background</code></a>
    | <a href="#scenario"><code>Scenario</code></a>
    | <a href="#stopping">Stopping</a>
  </td>
</tr>
<tr>
  <th>Request</th>
  <td>
      <a href="#request"><code>request</code></a>
    | <a href="#requestbytes"><code>requestBytes</code></a>
    | <a href="#requesturlbase"><code>requestUrlBase</code></a>
    | <a href="#requesturi"><code>requestUri</code></a>
    | <a href="#requestmethod"><code>requestMethod</code></a>
    | <a href="#requestheaders"><code>requestHeaders</code></a>
    | <a href="#requestparams"><code>requestParams</code></a>
    | <a href="#pathmatches"><code>pathMatches()</code></a>
    | <a href="#pathparams"><code>pathParams</code></a>
    | <a href="#methodis"><code>methodIs()</code></a>
    | <a href="#paramexists"><code>paramExists()</code></a>
    | <a href="#paramvalue"><code>paramValue()</code></a>
    | <a href="#typecontains"><code>typeContains()</code></a>
    | <a href="#acceptcontains"><code>acceptContains()</code></a>
    | <a href="#headercontains"><code>headerContains()</code></a>
    | <a href="#bodypath"><code>bodyPath()</code></a>
  </td>
</tr>
<tr>
  <th>Response</th>
  <td>
      <a href="#response"><code>response</code></a>
    | <a href="#responsestatus"><code>responseStatus</code></a>
    | <a href="#responseheaders"><code>responseHeaders</code></a>
    | <a href="#responsedelay"><code>responseDelay</code></a>
    | <a href="#afterscenario"><code>afterScenario</code></a>
    | <a href="#karateabort"><code>karate.abort()</code></a>
    | <a href="#responsestatus"><code>responseStatus</code></a>
  </td>
</tr>
<tr>
  <th>Advanced</th>
  <td>
      <a href="#configure-cors"><code>configure cors</code></a>
    | <a href="#configure-responsedelay"><code>configure responseDelay</code></a>    
    | <a href="#configure-afterscenario"><code>configure afterScenario</code></a>
    | <a href="#configure-responseheaders"><code>configure responseHeaders</code></a>    
    | <a href="#proxy-mode"><code>Proxy Mode</code></a>
    | <a href="#karateabort"><code>karate.abort()</code></a>
    | <a href="#karateproceed"><code>karate.proceed()</code></a>
    | <a href="#consumer-provider-example"><code>Consumer Driven Contracts</code></a>       
  </td>
</tr>
</table>

### Capabilities
* Everything on `localhost` or within your network, no need to worry about your data leaking into the cloud
* Super-easy 'hard-coded' mocks ([example](../karate-junit4/src/test/java/com/intuit/karate/mock/_mock.feature))
* Stateful mocks that can fully simulate CRUD for a micro-service ([example](../karate-demo/src/test/java/mock/proxy/demo-mock.feature))
* Not only JSON but first-class support for XML, plain-text, binary, etc.
* Convert JSON or XML into dynamic responses with ease
* Maintain and read large payloads from the file-system if needed
* Mocks are plain-text files - easily collaborate within or across teams using Git / SCM
* Easy HTTP request matching by path, method, headers, body etc.
* Use the full power of JavaScript expressions for HTTP request matching
* SSL / HTTPS with built-in self-signed certificate
* Forward HTTP requests to other URL-s (URL re-writing)
* Usable as a standard HTTP proxy server - simplifying configuration set-up for consuming applications
* Start and stop mock servers in milliseconds
* Super-fast HTTP response times (~20ms) for typical in-memory CRUD / JsonPath (as long as you don't do I/O)
* Thread-safe - use concurrent consumers or async flows without fear
* Simulate [slow, delayed](#configure-responsedelay), error or malformed responses with ease
* Zero errors even under load / stress - see this [benchmark comparison with other tools](https://twitter.com/KarateDSL/status/1083775218873581571)
* Easy integration into Java / JUnit test-suites via API
* Server can dynamically choose free port
* Think of it as a scriptable 'API gateway' or 'AOP for web-services' - insert custom functions before / after an HTTP request is handled
* Just *one* file can script the above aspects, simplifying the mental-model you need to have for advanced scenarios such as [Consumer Driven Contracts](https://martinfowler.com/articles/consumerDrivenContracts.html)
* Easily integrate messaging or async flows using Java-interop if required
* Enables consumer or even UI dev teams to work in parallel as the provider service is being developed
* [Stand-alone executable JAR](#standalone-jar) (50 MB) which only requires a JRE to run, ideal for web-developers or anyone who needs to quickly experiment with services.
* Single-step install option via [jbang](#jbang) - which even takes care of installing a Java runtime if required
* Built-in [CORS](#configure-cors) support for the ease of web-dev teams using the mock service
* Option to use an existing certificate and private-key for server-side SSL - making it easier for UI dev / browser consumers in some situations
* Configure a 'global' response header routine, ideal for browser consumers to add headers common for *all* responses - yet dynamic if needed
* Provider service dev team can practice TDD using the mock + contract-test
* The mock + contract-test serves as the ultimate form of documentation of the 'contract' including payload / schema details

## Using
Note that you can use this as a [stand-alone JAR executable](#standalone-jar) which means that you don't even need to compile Java or use an IDE. If you need to embed the mock-server into a JUnit test, you can easily do so.

### Maven
The [Netty](https://netty.io) based capabilities are included when you use `karate-apache` (or `karate-jersey`), so there is no extra dependency needed besides what is outlined in the [main documentation](https://github.com/intuit/karate#maven).

## Consumer-Provider Example

<img src="../karate-core/src/test/resources/karate-test-doubles.jpg" height="720px"/>

We use a simplified example of a Java 'consumer' which makes HTTP calls to a Payment Service (provider) where `GET`, `POST`, `PUT` and `DELETE` have been implemented. The 'provider' implements CRUD for the [`Payment.java`](../karate-demo/src/test/java/mock/contract/Payment.java) 'POJO', and the `POST` (or create) results in a message ([`Shipment.java`](../karate-demo/src/test/java/mock/contract/Shipment.java) as JSON) being placed on a queue, which the consumer is listening to.

[ActiveMQ](http://activemq.apache.org) is being used for the sake of mixing an asynchronous flow into this example, and with the help of some [simple](../karate-demo/src/test/java/mock/contract/QueueUtils.java) [utilities](../karate-demo/src/test/java/mock/contract/QueueConsumer.java), we are able to mix asynchronous messaging into a Karate test *as well as* the test-double. Also refer to the documentation on [handling async flows in Karate](https://github.com/intuit/karate#async).

A simpler stand-alone example (without ActiveMQ / messaging) is also available here: [`examples/consumer-driven-contracts`](../examples/consumer-driven-contracts). This is a stand-alone Maven project for convenience, and you just need to clone or download a ZIP of the Karate source code to get it. You can compare and contrast this example with how other frameworks approach [Consumer Driven Contract](https://www.thoughtworks.com/radar/techniques/consumer-driven-contract-testing) testing.

| Key    | Source Code | Description |
| ------ | ----------- | ----------- |
C | [`Consumer.java`](../karate-demo/src/test/java/mock/contract/Consumer.java) | The 'consumer' or client application that consumes the demo 'Payment Service' and also listens to a queue
P | [`PaymentService.java`](../karate-demo/src/test/java/mock/contract/PaymentService.java) | The provider 'Payment Service'
1 | [`ConsumerIntegrationTest.java`](../karate-demo/src/test/java/mock/contract/ConsumerIntegrationTest.java) | An end-to-end integration test of the consumer that needs the *real* provider to be up and running
KC | [`payment-service.feature`](../karate-demo/src/test/java/mock/contract/payment-service.feature) | A 'normal' Karate functional-test that tests the 'contract' of the Payment Service from the perspective of the consumer
2 | [`PaymentServiceContractTest.java`](../karate-demo/src/test/java/mock/contract/PaymentServiceContractTest.java) | JUnit runner for the above Karate 'contract' test, that depends on the *real* provider being up and running
KP | [`payment-service-mock.feature`](../karate-demo/src/test/java/mock/contract/payment-service-mock.feature) | A 'state-ful' mock (or stub) that *fully* implements the 'contract' ! Yes, *really*.
3 | [`PaymentServiceContractUsingMockTest.java`](../karate-demo/src/test/java/mock/contract/PaymentServiceContractUsingMockTest.java) | Uses the above 'stub' to run the Payment Service 'contract' test
4 | [`ConsumerUsingMockTest.java`](../karate-demo/src/test/java/mock/contract/ConsumerUsingMockTest.java) | Uses the 'fake' Payment Service 'stub' to run an integration test for the *real* consumer
KX | [`payment-service-proxy.feature`](../karate-demo/src/test/java/mock/contract/payment-service-proxy.feature) | Karate can act as a proxy with 'gateway like' capabilities, you can choose to either stub a response or delegate to a remote provider, depending on the incoming request. Think of the 'X' as being able to *transform* the HTTP request and response payloads as they pass through (and before returning)
5a | [`ConsumerUsingProxyHttpTest.java`](../karate-demo/src/test/java/mock/contract/ConsumerUsingProxyHttpTest.java) | Here Karate is set up to act as an HTTP proxy, the advantage is that the consumer can use the 'real' provider URL, which simplifies configuration, provided that you can configure the consumer to use an HTTP proxy (ideally in a non-invasive fashion)
5b | [`ConsumerUsingProxyRewriteTest.java`](../karate-demo/src/test/java/mock/contract/ConsumerUsingProxyRewriteTest.java) | Karate acts as a URL 're-writing' proxy. Here the consumer 'knows' only about the proxy. In this mode (as well as the above 'HTTP proxy' mode which uses the *same* script file), you can choose to either stub a response - or even forward the incoming HTTP request onto any remote URL you choose.

> Karate mocking a Queue has not been implemented for the last two flows (5) but can easily be derived from the other examples. So in (5) the Consumer is using the *real* queue.

Also see this [blog post](https://hackernoon.com/api-consumer-contract-tests-and-test-doubles-with-karate-72c30ea25c18) for an additional diagram explaining how a mock-service can be implemented.

### Server-Side Karate
#### A perfect match !
It is worth calling out *why* Karate on the 'other side of the fence' (*handling* HTTP requests instead of *making* them) - turns out to be remarkably effective, yet simple.

* 'Native' support for expressing JSON and XML payloads
* [Embedded Expressions](https://github.com/intuit/karate#embedded-expressions) are perfect for those parts of the payload that need to be dynamic, and JS functions can be 'in-lined' into the JSON or XML
* Manipulate or even transform payloads
* Validate payloads if needed, using a [simpler alternative to JSON schema](https://twitter.com/KarateDSL/status/878984854012022784)
* Karate is *all* about making HTTP calls, giving you the flexibility to call 'downstream' services if needed
* In-memory JSON and JsonPath solves for ['state' and filtering](https://twitter.com/KarateDSL/status/946607931327266816) if needed
* Mix [custom JavaScript (or even Java code)](https://github.com/intuit/karate#karate-expressions) if needed - for complex logic
* Easily 'seed' data or switch environment / config on start
* Read initial 'state' from a JSON file if needed

If you think about it, all the above are *sufficient* to implement *any* micro-service. Karate's DSL syntax is *focused* on exactly these aspects, thus opening up interesting possibilities. It may be hard to believe that you can spin-up a 'usable' micro-service in minutes with Karate - but do try it and see !

# Standalone JAR
*All* of Karate (core API testing, parallel-runner / HTML reports, the debugger-UI, mocks and web / UI automation) is available as a *single*, executable JAR file. This is ideal for handing off to UI / web-dev teams for example, who don't want to mess around with a Java IDE. And there is a [Visual Studio Code plugin](https://marketplace.visualstudio.com/items?itemName=kirkslota.karate-runner) that supports the Karate standalone JAR.

## jbang
Note that you can easily run Karate or even install applications based on Karate using [`jbang`](https://www.jbang.dev). It will take care of setting up a local Java runtime, which is really convenient. Note that jbang itself is [super-easy to install](https://github.com/jbangdev/jbang#installation) and there is even a "[Zero Install](https://github.com/jbangdev/jbang#zero-install)" option.

With jbang installed, you can do this (since a [`jbang-catalog.json`](https://github.com/jbangdev/jbang#implicit-alias-catalogs) is present within the Karate GitHub repository):

```
jbang karate@intuit/karate -h
```

What's *really* interesting is that you can install `karate` as a local command-line application !

> please replace `RELEASE` with the exact / version of Karate you intend to use if applicable

```
 jbang app install --name karate com.intuit.karate:karate-core:RELEASE
```

And now the command `karate` will be available in your terminal (after opening a new one or having re-loaded environment settings).

Which would make using Karate as easy as this !

```
karate -h
```

You can script complex automation, using the [Java API](https://github.com/intuit/karate#java-api) that Karate makes available. So if you have a file called `myscript.java` written as a jbang script, you can install it as a system-wide command called `myscript` like this:

```
 jbang app install --name myscript myscript.java
```

Refer to the [jbang documentation](https://github.com/jbangdev/jbang) for more options.

## Downloading
The only pre-requisite (if not using [jbang](#jbang)) is the [Java Runtime Environment](http://www.oracle.com/technetwork/java/javase/downloads/index.html). Note that the "lighter" JRE is sufficient, not the full-blown JDK (Java Development Kit). At least Java 8 is required, and there's a good chance you already have it installed. You can confirm this by typing `java -version` on the command line.

Note that the [ZIP Release](#quick-start) is recommended for those new to Karate - or who don't have much programming experience. If you are just looking for the single JAR file or executable, please read on.

> Tip: Rename the file to `karate.jar` to make the [commands](#usage) easier to type !

Look for the [latest release](https://github.com/intuit/karate/releases) on GitHub and scroll down to find the "Assets". And look for the file with the name: `karate-<version>.jar`:

## Quick Start
Just use the [ZIP release](https://github.com/intuit/karate/wiki/ZIP-Release) and follow the insructions under the heading: [API Mocks](https://github.com/intuit/karate/wiki/ZIP-Release#api-mocks).

Also try the ["World's Smallest MicroService"](#the-worlds-smallest-microservice-) !

## Usage
### Help
You can view the command line help with the `-h` option:
```
java -jar karate.jar -h
```

### Mock Server
To start a mock server, the 2 mandatory arguments are the path of the feature file 'mocks' `-m` and the port `-p`

```
java -jar karate.jar -m my-mock.feature -m my-2nd-mock.feature -p 8080
```

> Acting as an HTTP proxy server is not possible in 1.0 (it used to be possible in the past), and needs [community contribution](https://github.com/line/armeria/issues/3168) to revive.

#### SSL
For SSL, use the `-s` flag. If you don't provide a certificate and key (see next section), it will automatically create `cert.pem` and `key.pem` in the current working directory, and the next time you re-start the mock server - these will be re-used. This is convenient for web / UI developers because you then need to set the certificate 'exception' only once in the browser.

```
java -jar karate.jar -m my-mock.feature -p 8443 -s
```

If you have a custom certificate and private-key (in PEM format) you can specify them, perhaps because these are your actual certificates or because they are trusted within your organization.

```
java -jar karate.jar -m my-mock.feature -p 8443 -s -c my-cert.crt -k my-key.key
```

#### Hot Reload
You can hot-reload a mock feature file for changes by adding the -W or --watch option.

### Running Tests
Convenient to run standard [Karate](https://github.com/intuit/karate) tests on the command-line without needing to mess around with Java or the IDE ! Great for demos or exploratory testing. Even HTML reports are generated !

Feature files (or search paths) to be tested don't need command-line flags or options and can be just listed at the end of the command.

```
java -jar karate.jar my-test.feature
```
#### Custom Classpath
Karate allows you to use custom Java code or 3rd party Java libraries using [Java interop](https://github.com/intuit/karate#calling-java). Normally those who do this use Karate in the context of [Maven](https://maven.apache.org) or [Gradle](https://gradle.org) - and the [classpath](https://github.com/intuit/karate#classpath) would be set automatically.

You can use the standalone JAR and still depend on external Java code - but you have to set the classpath for this to work. The entry-point for the Karate command-line app is `com.intuit.karate.Main`. Here is an example of using the [Karate Robot](https://github.com/intuit/karate/tree/master/karate-robot) library [as a JAR file](https://github.com/intuit/karate/wiki/ZIP-Release#karate-robot) assuming it is in the current working directory.

```
java -cp karate.jar:karate-robot.jar com.intuit.karate.Main test.feature
```

If on Windows, note that the path-separator is `;` instead of `:` as seen above for Mac / Linux. Refer this [post](https://stackoverflow.com/a/56458094/143475) for more details.

This approach is useful if you are trying to point the standalone Karate JAR file to a project structure that comes from the Java / Maven world. And the [`karate-config.js`](https://github.com/intuit/karate#configuration) will be looked for in the classpath itself.

#### Scenario Name
If you only want to run a single `Scenario` by name, use the `-n` or `--name` option:

```
java -jar karate.jar -n "^some name$" my-test.feature
```

Note that you can run a single `Scenario` by line number - by appending it at the end of the feature name with a colon character. For `Scenario Outline`-s, you can even select a single `Examples` row by line-number.

```
java -jar karate.jar my-test.feature:42
```

#### Tags
You can specify [Cucumber tags](https://github.com/intuit/karate#cucumber-tags) to include (or exclude) using the `-t` or `--tags`  option as follows:

```
java -jar karate.jar -t @smoke,~@ignore my-test.feature
```

#### `karate.env`
If your test depends on the `karate.env` [environment 'switch'](https://github.com/intuit/karate#switching-the-environment), you can specify that using the `-e` (env) option:

```
java -jar karate.jar -e e2e my-test.feature
```

#### `karate-config.js`
If [`karate-config.js`](https://github.com/intuit/karate#configuration) exists in the current working directory, it will be used. You can specify a full path by setting the system property `karate.config.dir`. Note that this is an easy way to set a bunch of variables, just return a JSON with the keys and values you need.

```
java -Dkarate.config.dir=parentdir/somedir -jar karate.jar my-test.feature
```

If you want to pass any custom or environment variables, make sure they are *before* the `-jar` part else they will not be passed to the JVM. For example:

```cucumber
java -Dfoo=bar -Dbaz=ban -jar karate.jar my-test.feature
```

And now you can get the value of `foo` from JavaScript or a [Karate expression](https://github.com/intuit/karate#karate-expressions) as follows:

```javascript
var foo = karate.properties['foo']
```

#### Parallel Execution
If you provide a directory in which multiple feature files are present (even in sub-folders), they will be all run. You can even specify the number of threads to run in parallel using `-T` or `--threads` (not to be confused with `-t` for tags):

```
java -jar karate.jar -T 5 -t ~@ignore src/features
```

#### Output Directory
The output directory where the `karate.log` file, JUnit XML and Cucumber report JSON files would be output will default to `target` in the current working directory. The Cucumber HTML report would be found in a folder called `cucumber-html-reports` within this "output" folder. You can change the output folder using the `-o` or `--output` option:

```
java -jar karate.jar -T 5 -t ~@ignore -o /my/custom/dir src/features
```

#### Clean
The [output directory](#output-directory) will be deleted before the test runs if you use the `-C` or `--clean` option.

```
java -jar karate.jar -T 5 -t ~@ignore -C src/features
```

#### Debug Server
The `-d` or `--debug` option will start a debug server. See the [Debug Server wiki](https://github.com/intuit/karate/wiki/Debug-Server#standalone-jar) for more details.


## Logging
A default [logback configuration file](https://logback.qos.ch/manual/configuration.html) (named [`logback-fatjar.xml`](../karate-core/src/main/java/logback-fatjar.xml)) is present within the stand-alone JAR.

For convenience, if `logback-test.xml` or `logback.xml` exists on the root of the [classpath](#custom-classpath) (or the root of the working directory) - it will be used instead.

Another way to customize logging is set the system property `logback.configurationFile` to point to your custom config:

```
java -jar -Dlogback.configurationFile=my-logback.xml karate.jar my-test.feature
```

Here is the 'out-of-the-box' default which you can customize. Note that the default creates a folder called `target` and within it, logs will be in `karate.log`.

```xml
<?xml version="1.0" encoding="UTF-8"?>
<configuration>
 
    <appender name="STDOUT" class="ch.qos.logback.core.ConsoleAppender">
        <encoder>
            <pattern>%d{HH:mm:ss.SSS} [%thread] %-5level %logger{36} - %msg%n</pattern>
        </encoder>
    </appender>
  
    <appender name="FILE" class="ch.qos.logback.core.FileAppender">
        <file>${karate.output.dir}/karate.log</file>
        <encoder>
            <pattern>%d{HH:mm:ss.SSS} [%thread] %-5level %logger{36} - %msg%n</pattern>
        </encoder>
    </appender>    
   
    <logger name="com.intuit.karate" level="DEBUG"/>
   
    <root level="warn">
        <appender-ref ref="STDOUT" />
        <appender-ref ref="FILE" />
    </root>
  
</configuration>
```

# Embedding
Starting and stopping a Karate server can be done via the Java API and this easily allows you to mix Karate into Java code, JUnit tests and Continuous Integration pipelines.

The `com.intuit.karate.core.MockServer` class has static "builder" methods to configure and then launch a server. Here is an [example](../karate-core/src/test/java/com/intuit/karate/core/PerfHookTest.java).

You can call a `getPort()` method on the `MockServer` instance to get the port on which the server was started. Calling the `stop()` method will [stop](#stopping) the server.

You can look at this demo example for reference: [ConsumerUsingMockTest.java](../karate-demo/src/test/java/mock/contract/ConsumerUsingMockTest.java) - note how the dynamic port number can be retrieved and passed to other elements in your test set-up.

## Continuous Integration
To include mocks into a test-suite that consists mostly of Karate tests, the easiest way is to use JUnit with the above approach, and ensure that the JUnit class is "included" in your test run. One way is to ensure that the JUnit "runner" follows the naming convention (`*Test.java`) or you can explicity include the mock "runners" in your Maven setup.

You will also need to ensure that your mock feature is *not* picked up by the regular test-runners, and an `@ignore` [tag](https://github.com/intuit/karate#tags) typically does the job.

For more details, refer to this [answer on Stack Overflow](https://stackoverflow.com/a/57746457/143475).

## Within a Karate Test
Teams that are using the [standalone JAR](#standalone-jar) and *don't* want to use Java at all can directly start a mock from within a Karate test script using the `karate.start()` API. The argument can be a string or JSON. If a string, it is processed as the path to the mock feature file, and behaves like the [`read()`](https://github.com/intuit/karate#reading-files) function.

So starting a mock from a Karate test is simple. This example also shows how [conditional logic](https://github.com/intuit/karate#conditional-logic) can be used effectively.

```feature
Background:
  * def port = karate.env == 'mock' ? karate.start('cats-mock.feature').port : 8080
  * url 'http://localhost:' + port + '/cats'
```

For more control, the argument to `karate.start()` can be a JSON with the following keys expected, only the `mock` is mandatory:

* `mock` - (string) path to the mock feature file, e.g. `classpath:my-mock.feature` or relative paths work just like [`read()`](https://github.com/intuit/karate#reading-files).
* `port` - (int) defaults to `0`, see section on [embedding](#embedding) above
* `ssl` - (boolean) defaults to `false`, see above
* `cert` - (string) see above
* `key` - (string) see above
* `arg` - (json) see above

So if you want to "hard-code" the port, you can do this:

```
* karate.start({ mock: 'cats-mock.feature', port: 9000 })
```

For the full example, look at [`cats-test.feature`](../karate-demo/src/test/java/mock/web/cats-test.feature).

# Server Life Cycle
Writing a mock can get complicated for real-life API interactions, and most other frameworks attempt to solve this using declarative approaches, such as expecting you to create a large, complicated JSON to model all requests and responses. You can think of Karate's approach as combining the best of both the worlds of declarative and imperative programming. Combined with the capability to maintain state in the form of JSON objects in memory, and Karate's native support for [Json-Path](https://github.com/intuit/karate#jsonpath-filters), XML and [`embedded expressions`](https://github.com/intuit/karate#embedded-expressions) - you have a very powerful toolkit at your disposal. And Karate's intelligent defaults keep things dead simple.

The Karate 'server' life-cycle is simple and has only 2 phases - the `Background` and `Scenario`. You can see that the existing [`Gherkin`](https://github.com/cucumber/cucumber/wiki/Gherkin) format has been 're-purposed' for HTTP request handling. This means that you get the benefit of IDE support and syntax coloring for your mocks.

Refer to this example: [`demo-mock.feature`](../karate-demo/src/test/java/mock/proxy/demo-mock.feature).

Also see [how to stop](#stopping) a running server.

## `Background`
This is executed on start-up. You can read files and set-up common functions and 'global' state here. Note that unlike the life-cycle of ['normal' Karate](https://github.com/intuit/karate#script-structure), the `Background` is *not* executed before each `Scenario`.

Here's an example of setting up a [function to generate primary keys](https://github.com/intuit/karate#commonly-needed-utilities) which can be invoked like this: `uuid()`

```cucumber
Feature: stateful mock server

Background:
  * configure cors = true
  * def uuid = function(){ return java.util.UUID.randomUUID() + '' }
  * def cats = {}

Scenario: pathMatches('/cats') && methodIs('post')
    * def cat = request
    * def id = uuid()
    * cat.id = id
    * cats[id] = cat
    * def response = cat

Scenario: pathMatches('/cats')
    * def response = $cats.*

Scenario: pathMatches('/cats/{id}')
    * def response = cats[pathParams.id]

Scenario:
    def responseStatus = 404
```

The main [Karate](https://github.com/intuit/karate) documentation explains things like the [`def`](https://github.com/intuit/karate#def), [`set`](https://github.com/intuit/karate#set) and the [`eval`](https://github.com/intuit/karate#eval) keywords, [Karate expressions](https://github.com/intuit/karate#karate-expressions) and [JsonPath](https://github.com/intuit/karate#get-short-cut).

The other parts of the simple example above are explained in the sections below.

> Note that [`karate-config.js`](https://github.com/intuit/karate#configuration) does *not* come into the picture here. But if for some reason you need to re-use an existing one, you can do this in the `Background`: `* call read('classpath:karate-config.js')` - and you can use any JS or JSON file in this manner to initialize a bunch of seed data or "intial state".

## `Scenario`
A server-side `Feature` file can have multiple `Scenario` sections in it. Each Scenario is expected to have a JavaScript expression as the content of the `Scenario` description which we will refer to as the "request matcher".

> Note that the [`Scenario Outline`](https://github.com/intuit/karate#data-driven-tests) is *not* supported when Karate is in "mock mode".

On each incoming HTTP request, the `Scenario` expressions are evaluated in order, starting from the first one within the `Feature`. If the expression evaluates to `true`, the body of the `Scenario` is evaluated and the HTTP response is returned.

> It is good practice to have the last `Scenario` in the file with an empty description, (which will evaluate to `true`) so that it can act as a 'catch-all' and log or throw an error / `404 Not Found` in response.

# Request Handling
The Karate "server-side" has a set of "built-in" variables or helper-functions. They have been carefully designed to solve for matching and processing that you commonly need to do against the incoming HTTP request.

You can use these in the "request matcher" described above. This is how you can "route" incoming HTTP requests to the blocks of code within the individual `Scenario`-s. And you can also use them in the `Scenario` body, to process the request, URL, and maybe the headers, and then form the [response](#response-building).

> The [`pathParams`](#pathparams) is a special case. For each request, it will be initialized only if, and after you have used [`pathMatches()`](#pathmatches). In other words you have to call `pathMatches()` first - typically in the "request matcher" and then you will be able to unpack URL parameters in the `Scenario` body.

<<<<<<< HEAD
##Scenario selection

When multiple files are provided, they are evaluated in supplied order
- `Example 1`: When a feature file contains same scenario:
```cucumber
Scenario: pathMatches('/test')
* def response = read('/example/Bye.txt')

Scenario: pathMatches('/test')
* def response = read('/example/hi.txt')
```
Here the first scenario will be picked and Bye.txt will be returned as response.

- `Example 2`: When same scenario exists in two separate files.  
  Feature-file1.feature
```cucumber
##Feature-file1.feature
Scenario: pathMatches('/test')
* def response = read('/example/Bye.txt')

```
  Feature-file2.feature
```cucumber
##Feature-file2.feature
Scenario: pathMatches('/test')
* def response = read('/example/Hi.txt')

```
The response will be determined by the order of file.
`java -jar karate.jar -m Feature-file1.feature -m Feature-file2.feature`  
Here `Bye.txt` will be returned as response.  

`java -jar karate.jar -m Feature-file2.feature -m Feature-file1.feature`  
Here `Hi.txt` will be returned as response.  

=======
>>>>>>> 38abfe5c
## `request`
This variable holds the value of the request body. It will be a JSON or XML object if it can be parsed as such. Else it would be a string.

## `requestBytes`
Rarely used, unless you are expecting incoming binary content. This variable holds the value of the raw request bytes. Here is an example: [`_mock.feature`](../karate-junit4/src/test/java/com/intuit/karate/mock/_mock.feature).

## `requestUrlBase`
Holds the value of the "base URL". This will be in the form `http://somehost:8080` and will include the port number if needed. It may start with `https` if applicable.

## `requestUri`
Everything on the right side of the "base URL" (see above). This will include everything, including query string parameters if present. For example if the request URL was `http://foo/bar?baz=ban` the value of `requestUri` will be `bar?baz=ban`.

## `requestMethod`
The HTTP method, for e.g. `GET`. It will be in capital letters. Instead of doing things like: `requestMethod == 'GET'` - "best practice" is to use the [`methodIs()`](#methodis) helper function for request matching.

## `requestHeaders`
Note that this will be a Map of List-s. For request matching, the [`typeContains()`](#typecontains), [`acceptContains()`](#acceptcontains) or [`headerContains()`](#headercontains) helpers are what you would use most of the time.

If you really need to "route" to a `Scenario` based on a custom header value, you can use the [`karate.get()`](https://github.com/intuit/karate#karate-get) API - which will gracefully return `null` if the JsonPath does not exist. For example, the following would match a header of the form: `val: foo`

```cucumber
Scenario: pathMatches('/v1/headers') && karate.get('requestHeaders.val[0]') == 'foo'
```

Note that you can define your custom JS re-usable functions in the `Background` which can make complex matching logic easier to implement.

## `requestParams`
A map-like' object of all query-string parameters and the values will always be an array. The built-in convenience function [`paramExists()`](#paramexists) is what you would use most of the time.

## `pathMatches()`
Helper function that makes it easy to match a URI pattern as well as set [path parameters](#pathparams) up for extraction later using curly-braces. For example:

```cucumber
Scenario: pathMatches('/v1/cats/{id}')
    * def id = pathParams.id
```

The curly-braces can match only one "segment" of the path at any time. But you can pull off any kind of complicated match using plain old JavaScript and inspecting the other objects such as [`requestUri`](#requesturi). For example, to match *any* path that starts with `/foo/` such as `/foo/bar` and `/foo/bar/baz`:

```cucumber
Scenario: requestUri.startsWith('foo/')
```

## `pathParams`
JSON variable (not a function) allowing you to extract values by name. See [`pathMatches()`](#pathmatches) above.

## `methodIs()`
Helper function that you will use a lot along with [`pathMatches()`](#pathmatches). Lower-case is fine. For example:

```cucumber
Scenario: pathMatches('/v1/cats/{id}') && methodIs('get')
    * def response = cats[pathParams.id]
```

## `paramExists()`
Function (not a variable) designed to match request on query parameter instead of [`requestParams`](#requestparams). Returns a boolean.
```cucumber
Scenario: pathMatches('/greeting') && paramExists('name')
```

## `paramValue()`
Function (not a variable) designed to make it easier to work with query parameters instead of [`requestParams`](#requestparams). It will return a single (string) value (instead of an array) if the size of the parameter-list for that name is 1, which is what you need most of the time. For example:

```cucumber
Scenario: pathMatches('/greeting') && paramExists('name')
    * def content = 'Hello ' + paramValue('name') + '!'
    * def response = { id: '#(nextId())', content: '#(content)' }
```

## `typeContains()`
Function to make matching the `Content-Type` header easier. And it uses a string "contains" match so that `typeContains('xml')` will match both `text/xml` or `application/xml`. Note how using JavaScript expressions makes all kinds of complex matching possible.

```cucumber
Scenario: pathMatches('/cats') && methodIs('post') && typeContains('xml')
```

## `acceptContains()`
Just like the above, to make matching the `Accept` header easier.

```cucumber
Scenario: pathMatches('/cats/{id}') && acceptContains('xml')
    * def cat = cats[pathParams.id]
    * def response = <cat><id>#(cat.id)</id><name>#(cat.name)</name></cat>
```

## `headerContains()`
This should be sufficient to test that a particular header has a certain value, even though between the scenes it does a string "contains" check which can be convenient. If you really need an "exact" match, see [`requestHeaders`](#requestheaders).

For example, the following would match a header of the form: `val: foo`

```cucumber
Scenario: pathMatches('/v1/headers') && headerContains('val', 'foo')
```

## `bodyPath()`
A very powerful helper function that can run JsonPath or XPath expressions against the request body or payload.

JSON example:

```cucumber
Scenario: pathMatches('/v1/body/json') && bodyPath('$.name') == 'Scooby'
```

It is worth mentioning that because of Karate's "native" support for JSON, you don't need it most of the time as the below is equivalent to the above. You just use the [`request`](#request) object directly:

```cucumber
Scenario: pathMatches('/v1/body/json') && request.name == 'Scooby'
```

XML example:
```cucumber
Scenario: pathMatches('/v1/body/xml') && bodyPath('/dog/name') == 'Scooby'
```

Refer to this example: [`server.feature`](src/test/java/com/intuit/karate/server.feature).

# Response Building
Shaping the HTTP response is very easy - you just set a bunch of variables. This is surprisingly effective, and gives you the flexibility to perform multiple steps as part of request processing. You don't need to build the whole response and "return" it on the last line. And the order of what you define does not matter.

## `response`
The actual response body or payload. Can be any [Karate data-type](https://github.com/intuit/karate#native-data-types) such as JSON or XML.

Since you can use [embedded-expressions](https://github.com/intuit/karate#embedded-expressions), you can create dynamic responses with a minimum of effort:

```cucumber
Scenario: pathMatches('/v1/cats')
    * def responseStatus = 201
    * def response = { id: '#(uuid())', name: 'Billie' }
```

See the [`Background`](#background) example for how the `uuid` function can be defined.

One of the great things about Karate is how easy it is to [read JSON or XML from files](https://github.com/intuit/karate#reading-files). So when you have large complex responses, you can easily do this:

```cucumber
    * def response = read('get-cats-response.json')
```

Note that [embedded expressions](https://github.com/intuit/karate#embedded-expressions) work even for content loaded using `read()` !

To give you some interesting ideas, say you had a program written in a different language (e.g. Python) and it happened to be invoke-able on the command line. And if it returns a JSON string on the console output - then using the [`karate.exec()`](https://github.com/intuit/karate#karate-exec) API you can actually do this:

```cucumber
    * def response = karate.exec('some os command')
```

Because of Karate's [Java interop capabilities](https://github.com/intuit/karate#calling-java) there is no limit to what you can do. Need to call a database and return data ? No problem ! Of course at this point you may need to stop and think if you need to use a *real* app server. But that said, Karate gives you a way to create full fledged micro-services in minutes - far faster than how you would using traditional technologies such as Tomcat, Node / Express, Flask / Django and the like.

## `responseStatus`
The HTTP response code. This defaults to `200` for convenience, so you don't need to set it at all for "happy path" cases. Here's an example of conditionally setting a `404`:

```cucumber
Scenario: pathMatches('/v1/cats/{id}') && methodIs('get')
    * def response = cats[pathParams.id]
    * def responseStatus = response ? 200 : 404
```

## `responseHeaders`
You can easily set multiple headers as JSON in one step as follows:

```cucumber
Scenario: pathMatches('/v1/test')
    * def responseHeaders = { 'Content-Type': 'application/octet-stream' }
```

## `configure responseHeaders`
Many times you want a set of "common" headers to be returned for *every* end-point within a server-feature. You can use the [`Background`](#background) section to set this up as follows:

```cucumber
Background:
    * configure responseHeaders = { 'Content-Type': 'application/json' }
```

Note that `Scenario` level [`responseHeaders`](#responseheaders) can over-ride anything set by the "global" `configure responseHeaders`. This is convenient, as you may have a majority of end-points with the same `Content-Type`, and only one or two exceptions such as `text/html` or `text/javascript`.

## `configure cors`
This allows a wide range of browsers or HTTP clients to make requests to a Karate server without running into [CORS issues](https://developer.mozilla.org/en-US/docs/Web/HTTP/CORS). And this is perfect for UI / Front-End teams who can even work off an HTML file on the file-system.

Like [`configure responseHeaders`](#configure-responseheaders), this is also meant to be declared in the [`Background`](#background).

```cucumber
Background:
    * configure cors = true
````

This automatically adds the following headers to *every* response:

```
Allow: GET, HEAD, POST, PUT, DELETE, PATCH
Access-Control-Allow-Origin: *
Access-Control-Allow-Methods: GET, HEAD, POST, PUT, DELETE, PATCH
```

## `responseDelay`
You can easily set response delay in milliseconds

```cucumber
Scenario: pathMatches('/v1/test')
    * def responseDelay = 4000
```

Refer to this example: [`payment-service-proxy.feature`](../karate-demo/src/test/java/mock/contract/payment-service-proxy.feature).

## `configure responseDelay`
You can also configure a delay that will "globally" apply across all scenarios in the [`Background`](#background).

```cucumber
Background:
    * configure responseDelay = 400
```

For more dynamic "global" behavior such as a random delay, look at [`configure afterScenario`](#configure-afterscenario).

## `afterScenario`
Use this to add re-use any behaviour after scenario run, e.g. logging. For example:

```cucumber
* def afterScenario =
"""
function(){
    karate.log('finished')
}
"""
```

### `configure afterScenario`
Just like the above, but you can set this "globally" for all route-handlers in the [`Background`](#background). Here is an example of setting a random delay.

```cucumber
Background:
* configure afterScenario = function(){ karate.set('responseDelay', 200 + Math.random() * 400) }
```

## `karate.abort()`
Stop evaluating any more steps in the `Scenario` and return the `response`. Useful when combined with [`eval`](https://github.com/intuit/karate#eval) and conditional checks in JavaScript.

```cucumber
Scenario: pathMatches('/v1/abort')
    * def response = { success: true }
    * if (response.success) karate.abort()
    * print 'this will not be printed'
```

# Proxy Mode
## `karate.proceed()`
It is easy to set up a Karate server to "intercept" HTTP and then delegate them to a target server only if needed. Think of this as "[AOP](https://en.wikipedia.org/wiki/Aspect-oriented_programming)" for web services !

> (*Intercepting HTTPS is not possible in 1.0, and needs community contribution to revive*)

If you invoke the built in Karate function `karate.proceed(url)` - Karate will make an HTTP request to the URL using the current values of the [`request`](#request) and [`requestHeaders`](#requestheaders). Since the [request](#request-handling) is *mutable* this gives rise to some very interesting possibilities. For example, you can modify the request or decide to return a response without calling a downstream service.

A twist here is that if the parameter is `null` Karate will use the host in the incoming HTTP request as the target URL - which is what you want when you run Karate as an HTTP proxy.

Refer to this example: [`payment-service-proxy.feature`](../karate-demo/src/test/java/mock/contract/payment-service-proxy.feature) and also row (5) of the [Consumer-Provider example](#consumer-provider-example)

If not-null, the parameter has to be a URL that starts with `http` or `https`.

After the execution of `karate.proceed()` completes, the values of [`response`](#response) and [`responseHeaders`](#responseheaders) would be ready for returning to the consumer. And you again have the option of mutating the [response](#response-building).

So you have control before and after the actual call, and you can modify the request or response - or introduce a time-delay using [`afterScenario`](#afterscenario).

# Stopping
A simple HTTP `GET` to `/__admin/stop` is sufficient to stop a running server gracefully. So you don't need to resort to killing the process, which can lead to issues especially on Windows - such as the port not being released.

> Tip: for stopping HTTPS servers, you can use [curl](https://curl.haxx.se) like this: `curl -k https://localhost:8443/__admin/stop`

If you have started the server programmatically via Java, you can keep a reference to the `FeatureServer` instance and call the `stop()` method. Here is an example: [ConsumerUsingMockTest.java](../karate-demo/src/test/java/mock/contract/ConsumerUsingMockTest.java).

# Other Examples
## The World's Smallest MicroService !

Which at 267 characters - is small enough to fit within a single tweet ! It implements a '`POST`', '`GET` by id' and '`GET` all' for a `/cats` resource:

```cucumber
Feature:

Background:
* def id = 0
* def m = {}

Scenario: methodIs('post')
* def c = request
* def id = ~~(id + 1)
* c.id = id
* m[id + ''] = c
* def response = c

Scenario: pathMatches('/cats/{id}')
* def response = m[pathParams.id]

Scenario:
* def response = $m.*
```

> To understand what the `~~` is doing, refer to the main Karate documentation on [type conversion](https://github.com/intuit/karate#floats-and-integers).

To get an idea of how much functionality the above code packs, have a look at the integration test for this service: [`cats.feature`](../karate-demo/src/test/java/mock/micro/cats.feature).

Want to try this out now ? It takes only [2 minutes](#quick-start).

## BenTen
The [BenTen](https://github.com/intuit/benten) project is a great example of the usage of Karate test-doubles. This team was able to create a mock-service that simulates almost the entire life-cycle of an [Atlassian JIRA](https://www.atlassian.com/software/jira) ticket.

Here is the source code: [`benten-mock.feature`](https://github.com/intuit/benten/blob/master/benten-mock/src/main/resources/benten-mock.feature). Note how complex JSON payloads have been separated out into [files](https://github.com/intuit/benten/blob/master/benten-mock/src/main/resources/transitions.json) and elegantly loaded using the [`read`](https://github.com/intuit/karate#reading-files) function. State management *just works* and has been implemented in a few lines of extremely readable code.<|MERGE_RESOLUTION|>--- conflicted
+++ resolved
@@ -476,8 +476,7 @@
 
 > The [`pathParams`](#pathparams) is a special case. For each request, it will be initialized only if, and after you have used [`pathMatches()`](#pathmatches). In other words you have to call `pathMatches()` first - typically in the "request matcher" and then you will be able to unpack URL parameters in the `Scenario` body.
 
-<<<<<<< HEAD
-##Scenario selection
+## Scenario selection
 
 When multiple files are provided, they are evaluated in supplied order
 - `Example 1`: When a feature file contains same scenario:
@@ -512,8 +511,6 @@
 `java -jar karate.jar -m Feature-file2.feature -m Feature-file1.feature`  
 Here `Hi.txt` will be returned as response.  
 
-=======
->>>>>>> 38abfe5c
 ## `request`
 This variable holds the value of the request body. It will be a JSON or XML object if it can be parsed as such. Else it would be a string.
 
